--- conflicted
+++ resolved
@@ -1,4 +1,3 @@
-<<<<<<< HEAD
 v0.4, 2012-06-?? -- Slouching toward nirvana
  * Changed default runner from 'local' to 'inline' (#423)
  * Filesystem functionality moved out of MRJobRunner into into 'fs' objects
@@ -12,11 +11,10 @@
    * PROTOCOL_DICT
    * IF_SUCCESSFUL
    * DEFAULT_CLEANUP
-=======
+
 v0.3.4.1, 2012-06-12 -- The test suite doesn't catch everything...
  * Local mode doesn't try to send multiple mappers to the same output file
    when using multiple compressed files as input
->>>>>>> 67d12366
 
 v0.3.4, 2012-06-11 -- We are friendly people.
  * Experimental support for IronPython in the local and inline runners
