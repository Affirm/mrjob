--- conflicted
+++ resolved
@@ -87,12 +87,8 @@
     'Matthew Tai <mtai@adku.com>',
     'Paul Wais <pwais@yelp.com>',
     'Derek Wilson <jderekwilson@gmail.com>',
-<<<<<<< HEAD
     'Tao Yu <taoyu@yelp.com>',
     'Andrea Zonca <andrea.zonca@gmail.com>',
 ]
 
-__version__ = '0.4.3'
-=======
-]
->>>>>>> 9bc7238c
+__version__ = '0.4.3'