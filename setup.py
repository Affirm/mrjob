# Copyright 2009-2015 Yelp and Contributors
# Copyright 2016-2017 Yelp
# Copyright 2018 Google Inc.
# Copyright 2019 Yelp
#
# Licensed under the Apache License, Version 2.0 (the "License");
# you may not use this file except in compliance with the License.
# You may obtain a copy of the License at
#
# http://www.apache.org/licenses/LICENSE-2.0
#
# Unless required by applicable law or agreed to in writing, software
# distributed under the License is distributed on an "AS IS" BASIS,
# WITHOUT WARRANTIES OR CONDITIONS OF ANY KIND, either express or implied.
# See the License for the specific language governing permissions and
# limitations under the License.
import sys

import mrjob

try:
    from setuptools import setup
    setup  # quiet "redefinition of unused ..." warning from pyflakes
    # arguments that distutils doesn't understand
    setuptools_kwargs = {
        'extras_require': {
            'ujson': ['ujson'],
            'google': [
                'google-cloud-dataproc>=0.2.0',
                'google-cloud-logging>=1.5.0',
                'google-cloud-storage>=1.9.0',
            ]
        },
        'install_requires': [
            'boto3>=1.4.6',
            'botocore>=1.6.0',
<<<<<<< HEAD
            'PyYAML>=3.08',
            'requests',  # required for Affirm fork
        ],
        'provides': ['mrjob'],
        'test_suite': 'tests',
        'tests_require': ['simplejson', 'ujson', 'warcio', 'google'],
=======
            'PyYAML>=3.10',
            'google-cloud-dataproc>=0.3.0',
            'google-cloud-logging>=1.9.0',
            'google-cloud-storage>=1.13.1',
        ],
        'provides': ['mrjob'],
        'test_suite': 'tests',
        'tests_require': [
            'pyspark',
            'simplejson',
            'ujson',
            'warcio',
        ],
>>>>>>> 707c48b1
        'zip_safe': False,  # so that we can bootstrap mrjob
    }

    # grpcio 1.11.0 and 1.12.0 seem not to compile with PyPy
    if hasattr(sys, 'pypy_version_info'):
        setuptools_kwargs['install_requires'].append('grpcio<=1.10.0')

    # rapidjson exists on Python 3 only
    if sys.version_info >= (3, 0):
        setuptools_kwargs['extras_require']['rapidjson'] = ['rapidjson']
        setuptools_kwargs['tests_require'].append('rapidjson')

    # don't try to install latest PyYAML on Python 3.4
    if sys.version_info[:2] == (3, 4):
        setuptools_kwargs['install_requires'] = [
            ir + ',<5.2' if ir.startswith('PyYAML') else ir
            for ir in setuptools_kwargs['install_requires']
        ]

except ImportError:
    from distutils.core import setup
    setuptools_kwargs = {}

setup(
    author='David Marin',
    author_email='dm@davidmarin.org',
    classifiers=[
        'Development Status :: 5 - Production/Stable',
        'Intended Audience :: Developers',
        'License :: OSI Approved :: Apache Software License',
        'Natural Language :: English',
        'Operating System :: OS Independent',
        'Programming Language :: Python',
        'Programming Language :: Python :: 2',
        'Programming Language :: Python :: 2.7',
        'Programming Language :: Python :: 3',
        'Programming Language :: Python :: 3.4',
        'Programming Language :: Python :: 3.5',
        'Programming Language :: Python :: 3.6',
        'Topic :: System :: Distributed Computing',
    ],
    description='Python MapReduce framework',
    entry_points=dict(
        console_scripts=[
            'mrjob=mrjob.cmd:main',
            'mrjob-%d=mrjob.cmd:main' % sys.version_info[:1],
            'mrjob-%d.%d=mrjob.cmd:main' % sys.version_info[:2],
        ]
    ),
    license='Apache',
    long_description=open('README.rst').read(),
    name='mrjob',
    packages=[
        'mrjob',
        'mrjob.examples',
        'mrjob.examples.mr_postfix_bounce',
        'mrjob.examples.mr_travelling_salesman',
        'mrjob.fs',
        'mrjob.logs',
        'mrjob.spark',
        'mrjob.tools',
        'mrjob.tools.emr',
    ],
    package_data={
        'mrjob': ['bootstrap/*.sh'],
        'mrjob.examples': ['*.txt', '*.jar', '*.rb'],
        'mrjob.examples.mr_postfix_bounce': ['*.json'],
        'mrjob.examples.mr_travelling_salesman': ['example_graphs/*.json'],
    },
    url='http://github.com/Yelp/mrjob',
    version=mrjob.__version__,
    **setuptools_kwargs
)<|MERGE_RESOLUTION|>--- conflicted
+++ resolved
@@ -25,27 +25,15 @@
     setuptools_kwargs = {
         'extras_require': {
             'ujson': ['ujson'],
-            'google': [
-                'google-cloud-dataproc>=0.2.0',
-                'google-cloud-logging>=1.5.0',
-                'google-cloud-storage>=1.9.0',
-            ]
         },
         'install_requires': [
             'boto3>=1.4.6',
             'botocore>=1.6.0',
-<<<<<<< HEAD
-            'PyYAML>=3.08',
-            'requests',  # required for Affirm fork
-        ],
-        'provides': ['mrjob'],
-        'test_suite': 'tests',
-        'tests_require': ['simplejson', 'ujson', 'warcio', 'google'],
-=======
             'PyYAML>=3.10',
             'google-cloud-dataproc>=0.3.0',
             'google-cloud-logging>=1.9.0',
             'google-cloud-storage>=1.13.1',
+            'requests',  # required for Affirm fork
         ],
         'provides': ['mrjob'],
         'test_suite': 'tests',
@@ -55,7 +43,6 @@
             'ujson',
             'warcio',
         ],
->>>>>>> 707c48b1
         'zip_safe': False,  # so that we can bootstrap mrjob
     }
 
