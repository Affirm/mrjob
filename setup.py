# Copyright 2009-2015 Yelp and Contributors
# Copyright 2016-2017 Yelp
# Copyright 2018 Google Inc.
# Copyright 2019 Yelp
#
# Licensed under the Apache License, Version 2.0 (the "License");
# you may not use this file except in compliance with the License.
# You may obtain a copy of the License at
#
# http://www.apache.org/licenses/LICENSE-2.0
#
# Unless required by applicable law or agreed to in writing, software
# distributed under the License is distributed on an "AS IS" BASIS,
# WITHOUT WARRANTIES OR CONDITIONS OF ANY KIND, either express or implied.
# See the License for the specific language governing permissions and
# limitations under the License.
import sys

import mrjob

try:
    from setuptools import setup
    setup  # quiet "redefinition of unused ..." warning from pyflakes
    # arguments that distutils doesn't understand
    setuptools_kwargs = {
        'extras_require': {
            'aws': [
                'boto3>=1.4.6',
                'botocore>=1.6.0',
            ],
            'simplejson': ['simplejson'],
            'ujson': ['ujson'],
        },
        'install_requires': [
            'PyYAML>=3.10',
<<<<<<< HEAD
            'requests',  # required for Affirm fork
=======
            'google-cloud-dataproc>=0.3.0',
            'google-cloud-logging>=1.9.0',
            'google-cloud-storage>=1.13.1',
>>>>>>> b20c6808
        ],
        'provides': ['mrjob'],
        'test_suite': 'tests',
        'tests_require': [
            'pyspark',
            'simplejson',
            'ujson',
            'warcio',
        ],
        'zip_safe': False,  # so that we can bootstrap mrjob
    }

    # Google libs don't install on Python 3.4. Which is fine, the only
    # reason we support Python 3.4 at all is to support earlier
    # AMIs on EMR. See #2090
    if sys.version_info[0] == 2 or sys.version_info >= (3, 5):
        setuptools_kwargs['extras_require']['google'] = [
            'google-cloud-dataproc>=0.3.0',
            'google-cloud-logging>=1.9.0',
            'google-cloud-storage>=1.13.1',
        ]

        # grpcio 1.11.0 and 1.12.0 seem not to compile with PyPy
        if hasattr(sys, 'pypy_version_info'):
            setuptools_kwargs['extras_require']['google'].append(
                'grpcio<=1.10.0')

    # rapidjson exists on Python 3 only
    if sys.version_info >= (3, 0):
        setuptools_kwargs['extras_require']['rapidjson'] = ['python-rapidjson']
        setuptools_kwargs['tests_require'].append('python-rapidjson')

    # don't try to install latest PyYAML on Python 3.4
    if sys.version_info[:2] == (3, 4):
        setuptools_kwargs['install_requires'] = [
            ir + ',<5.2' if ir.startswith('PyYAML') else ir
            for ir in setuptools_kwargs['install_requires']
        ]

except ImportError:
    from distutils.core import setup
    setuptools_kwargs = {}

with open('README.rst') as f:
    long_description = f.read()

setup(
    author='David Marin',
    author_email='dm@davidmarin.org',
    classifiers=[
        'Development Status :: 5 - Production/Stable',
        'Intended Audience :: Developers',
        'License :: OSI Approved :: Apache Software License',
        'Natural Language :: English',
        'Operating System :: OS Independent',
        'Programming Language :: Python',
        'Programming Language :: Python :: 2',
        'Programming Language :: Python :: 2.7',
        'Programming Language :: Python :: 3',
        'Programming Language :: Python :: 3.4',
        'Programming Language :: Python :: 3.5',
        'Programming Language :: Python :: 3.6',
        'Programming Language :: Python :: 3.7',
        'Topic :: System :: Distributed Computing',
    ],
    description='Python MapReduce framework',
    entry_points=dict(
        console_scripts=[
            'mrjob=mrjob.cmd:main',
            'mrjob-%d=mrjob.cmd:main' % sys.version_info[:1],
            'mrjob-%d.%d=mrjob.cmd:main' % sys.version_info[:2],
        ]
    ),
    license='Apache',
    long_description=long_description,
    name='mrjob',
    packages=[
        'mrjob',
        'mrjob.examples',
        'mrjob.fs',
        'mrjob.logs',
        'mrjob.spark',
        'mrjob.tools',
        'mrjob.tools.emr',
    ],
    package_data={
        'mrjob': ['bootstrap/*.sh'],
        'mrjob.examples': ['*.txt', '*.jar', '*.rb', 'docs-to-classify/*.txt'],
        'mrjob.examples.mr_travelling_salesman': ['example_graphs/*.json'],
    },
    url='http://github.com/Yelp/mrjob',
    version=mrjob.__version__,
    **setuptools_kwargs
)<|MERGE_RESOLUTION|>--- conflicted
+++ resolved
@@ -33,13 +33,6 @@
         },
         'install_requires': [
             'PyYAML>=3.10',
-<<<<<<< HEAD
-            'requests',  # required for Affirm fork
-=======
-            'google-cloud-dataproc>=0.3.0',
-            'google-cloud-logging>=1.9.0',
-            'google-cloud-storage>=1.13.1',
->>>>>>> b20c6808
         ],
         'provides': ['mrjob'],
         'test_suite': 'tests',
