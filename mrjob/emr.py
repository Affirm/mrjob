--- conflicted
+++ resolved
@@ -1542,14 +1542,9 @@
             self._cluster_id = self._create_cluster()
             self._created_cluster = True
         else:
-<<<<<<< HEAD
-            log.info('Adding our job to existing cluster %s (%s)' %
-                     (self._cluster_id, self._address_of_master()))
-=======
             log.info('Adding our job to existing cluster %s' %
                      self._cluster_id)
             self._log_address_of_master_once()
->>>>>>> 93cab2d5
 
         # now that we know which cluster it is, check for Spark support
         if self._has_spark_steps():
@@ -1562,12 +1557,6 @@
             ('%s=%r' % (k, v)) for k, v in steps_kwargs.items()))
         emr_client.add_job_flow_steps(**steps_kwargs)
 
-<<<<<<< HEAD
-        # keep track of when we started our job
-        self._emr_job_start = time.time()
-
-=======
->>>>>>> 93cab2d5
         # SSH FS uses sudo if we're on AMI 4.3.0+ (see #1244)
         if hasattr(self.fs, 'ssh') and version_gte(
                 self.get_image_version(), '4.3.0'):
