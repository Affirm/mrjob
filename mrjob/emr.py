--- conflicted
+++ resolved
@@ -75,12 +75,8 @@
 from mrjob.logparsers import NODE_LOG_URI_RE
 from mrjob.logparsers import best_error_from_logs
 from mrjob.logparsers import scan_for_counters_in_files
-<<<<<<< HEAD
-from mrjob.logparsers import scan_logs_in_order
+from mrjob.parse import is_s3_uri
 from mrjob.parse import is_uri
-=======
->>>>>>> b3ba2860
-from mrjob.parse import is_s3_uri
 from mrjob.parse import parse_s3_uri
 from mrjob.pool import est_time_to_hour
 from mrjob.pool import pool_hash_and_name
@@ -1307,10 +1303,11 @@
     def _executable(self):
         # detect executable files so we can discard the explicit interpreter if
         # possible
-        if os.access(self._script['path'], os.X_OK):
-            return ['./' + self._script['name']]
+        if os.access(self._script_path, os.X_OK):
+            return ['./' + self._wd_mgr.name('file', self._script_path)]
         else:
-            return self._opts['interpreter'] + [self._script['name']]
+            return (self._opts['interpreter'] +
+                    [self._wd_mgr.name('file', self._script_path)])
 
     def _build_streaming_step(self, step, step_num, num_steps):
         streaming_step_kwargs = {
