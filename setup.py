--- conflicted
+++ resolved
@@ -36,11 +36,7 @@
         ],
         'provides': ['mrjob'],
         'test_suite': 'tests',
-<<<<<<< HEAD
-        'tests_require': ['simplejson', 'warcio'],
-=======
-        'tests_require': ['simplejson', 'ujson'],
->>>>>>> 66d99f74
+        'tests_require': ['simplejson', 'ujson', 'warcio'],
         'zip_safe': False,  # so that we can bootstrap mrjob
     }
 
