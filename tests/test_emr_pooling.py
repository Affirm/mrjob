--- conflicted
+++ resolved
@@ -2326,13 +2326,9 @@
         }}, age=timedelta(minutes=30))
 
         did_lock = _attempt_to_acquire_lock(
-<<<<<<< HEAD
-            runner.fs, 's3://locks/expired_lock', 5.0, 'job_one',
-            seconds_to_expiration=300)
-=======
             runner.fs.s3, 's3://locks/expired_lock', 5.0, 'job_one',
             mins_to_expiration=5)
->>>>>>> 707c48b1
+
         self.assertEqual(True, did_lock)
 
         self.sleep.assert_called_with(5.0)
