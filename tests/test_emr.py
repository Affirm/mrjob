# Copyright 2009-2012 Yelp and Contributors
#
# Licensed under the Apache License, Version 2.0 (the "License");
# you may not use this file except in compliance with the License.
# You may obtain a copy of the License at
#
# http://www.apache.org/licenses/LICENSE-2.0
#
# Unless required by applicable law or agreed to in writing, software
# distributed under the License is distributed on an "AS IS" BASIS,
# WITHOUT WARRANTIES OR CONDITIONS OF ANY KIND, either express or implied.
# See the License for the specific language governing permissions and
# limitations under the License.

"""Tests for EMRJobRunner"""

from __future__ import with_statement

from contextlib import contextmanager
from contextlib import nested
import copy
from datetime import datetime
from datetime import timedelta
import getpass
import logging
import os
import posixpath
import py_compile
import shutil
from StringIO import StringIO
import tempfile
import time

from mock import patch
from mock import Mock

try:
    import unittest2 as unittest
    unittest  # quiet "redefinition of unused ..." warning from pyflakes
except ImportError:
    import unittest

import mrjob
import mrjob.emr
from mrjob.fs.s3 import S3Filesystem
from mrjob.emr import EMRJobRunner
from mrjob.emr import attempt_to_acquire_lock
from mrjob.emr import describe_all_job_flows
from mrjob.emr import _lock_acquire_step_1
from mrjob.emr import _lock_acquire_step_2
from mrjob.parse import JOB_NAME_RE
from mrjob.parse import parse_s3_uri
from mrjob.pool import pool_hash_and_name
from mrjob.ssh import SSH_LOG_ROOT
from mrjob.ssh import SSH_PREFIX
from mrjob.util import bash_wrap
from mrjob.util import log_to_stream
from mrjob.util import tar_and_gzip

from tests.mockboto import DEFAULT_MAX_JOB_FLOWS_RETURNED
from tests.mockboto import MockEmrConnection
from tests.mockboto import MockEmrObject
from tests.mockboto import MockS3Connection
from tests.mockboto import add_mock_s3_data
from tests.mockboto import to_iso8601
from tests.mockssh import create_mock_ssh_script
from tests.mockssh import mock_ssh_dir
from tests.mockssh import mock_ssh_file
from tests.mr_hadoop_format_job import MRHadoopFormatJob
from tests.mr_two_step_job import MRTwoStepJob
from tests.mr_word_count import MRWordCount
from tests.quiet import log_to_buffer
from tests.quiet import logger_disabled
from tests.quiet import no_handlers_for_logger
from tests.sandbox import mrjob_conf_patcher
from tests.sandbox import SandboxedTestCase

try:
    import boto
    import boto.emr
    import boto.emr.connection
    import boto.exception
    boto  # quiet "redefinition of unused ..." warning from pyflakes
except ImportError:
    boto = None


class FastEMRTestCase(SandboxedTestCase):

    @classmethod
    def setUpClass(cls):
        # we don't care what's in this file, just want mrjob to stop creating
        # and deleting a complicated archive.
        cls.fake_mrjob_tgz_path = tempfile.mkstemp(
            prefix='fake_mrjob_', suffix='.tar.gz')[1]

    @classmethod
    def tearDownClass(cls):
        if os.path.exists(cls.fake_mrjob_tgz_path):
            os.remove(cls.fake_mrjob_tgz_path)

    def setUp(self):
        super(FastEMRTestCase, self).setUp()

        # patch slow things
        def fake_create_mrjob_tar_gz(mocked_self, *args, **kwargs):
            mocked_self._mrjob_tar_gz_path = self.fake_mrjob_tgz_path
            return self.fake_mrjob_tgz_path

        self.simple_patch(EMRJobRunner, '_create_mrjob_tar_gz',
                     fake_create_mrjob_tar_gz, autospec=True)

        self.simple_patch(EMRJobRunner, '_wait_for_s3_eventual_consistency')
        self.simple_patch(EMRJobRunner, '_wait_for_job_flow_termination')
        self.simple_patch(time, 'sleep')

    def simple_patch(self, obj, attr, side_effect=None, autospec=False,
                     return_value=None):
        patcher = patch.object(obj, attr, side_effect=side_effect,
                               autospec=autospec, return_value=return_value)
        patcher.start()
        self.addCleanup(patcher.stop)


class MockEMRAndS3TestCase(FastEMRTestCase):

    def _mock_boto_connect_s3(self, *args, **kwargs):
        kwargs['mock_s3_fs'] = self.mock_s3_fs
        return MockS3Connection(*args, **kwargs)

    def _mock_boto_emr_EmrConnection(self, *args, **kwargs):
        kwargs['mock_s3_fs'] = self.mock_s3_fs
        kwargs['mock_emr_job_flows'] = self.mock_emr_job_flows
        kwargs['mock_emr_failures'] = self.mock_emr_failures
        kwargs['mock_emr_output'] = self.mock_emr_output
        return MockEmrConnection(*args, **kwargs)

    def setUp(self):
        # patch boto
        self.mock_s3_fs = {}
        self.mock_emr_job_flows = {}
        self.mock_emr_failures = {}
        self.mock_emr_output = {}

        p_s3 = patch.object(boto, 'connect_s3', self._mock_boto_connect_s3)
        self.addCleanup(p_s3.stop)
        p_s3.start()

        p_emr = patch.object(
            boto.emr.connection, 'EmrConnection',
            self._mock_boto_emr_EmrConnection)
        self.addCleanup(p_emr.stop)
        p_emr.start()

        super(MockEMRAndS3TestCase, self).setUp()

    def add_mock_s3_data(self, data, time_modified=None):
        """Update self.mock_s3_fs with a map from bucket name
        to key name to data."""
        add_mock_s3_data(self.mock_s3_fs, data, time_modified)

    def prepare_runner_for_ssh(self, runner, num_slaves=0):
        # TODO: Refactor this abomination of a test harness

        # Set up environment variables
        os.environ['MOCK_SSH_VERIFY_KEY_FILE'] = 'true'

        # Create temporary directories and add them to MOCK_SSH_ROOTS
        self.master_ssh_root = tempfile.mkdtemp(prefix='master_ssh_root.')
        os.environ['MOCK_SSH_ROOTS'] = 'testmaster=%s' % self.master_ssh_root
        mock_ssh_dir('testmaster', SSH_LOG_ROOT + '/history')

        self.slave_ssh_roots = []

        # Make the fake binary
        os.mkdir(os.path.join(self.master_ssh_root, 'bin'))
        self.ssh_bin = os.path.join(self.master_ssh_root, 'bin', 'ssh')
        create_mock_ssh_script(self.ssh_bin)

        # Make a fake keyfile so that the 'file exists' requirements are
        # satsified
        self.keyfile_path = os.path.join(self.master_ssh_root, 'key.pem')
        with open(self.keyfile_path, 'w') as f:
            f.write('I AM DEFINITELY AN SSH KEY FILE')

        # Tell the runner to use the fake binary
        runner._opts['ssh_bin'] = [self.ssh_bin]
        # Inject master node hostname so it doesn't try to 'emr --describe' it
        runner._address = 'testmaster'
        # Also pretend to have an SSH key pair file
        runner._opts['ec2_key_pair_file'] = self.keyfile_path

        # re-initialize fs
        runner._fs = None
        runner._ssh_fs = None
        runner._s3_fs = None
        #runner.fs

    def add_slave(self):
        """Add a mocked slave to the cluster. Caller is responsible for setting
        runner._opts['num_ec2_instances'] to the correct number.
        """
        slave_num = len(self.slave_ssh_roots)
        new_dir = tempfile.mkdtemp(prefix='slave_%d_ssh_root.' % slave_num)
        self.slave_ssh_roots.append(new_dir)
        os.environ['MOCK_SSH_ROOTS'] += (':testmaster!testslave%d=%s'
                                         % (slave_num, new_dir))

    def teardown_ssh(self):
        shutil.rmtree(self.master_ssh_root)
        for path in self.slave_ssh_roots:
            shutil.rmtree(path)


class EMRJobRunnerEndToEndTestCase(MockEMRAndS3TestCase):

    MRJOB_CONF_CONTENTS = {'runners': {'emr': {
        'check_emr_status_every': 0.00,
        's3_sync_wait_time': 0.00,
        'additional_emr_info': {'key': 'value'}
    }}}

    def test_end_to_end(self):
        # read from STDIN, a local file, and a remote file
        stdin = StringIO('foo\nbar\n')

        local_input_path = os.path.join(self.tmp_dir, 'input')
        with open(local_input_path, 'w') as local_input_file:
            local_input_file.write('bar\nqux\n')

        remote_input_path = 's3://walrus/data/foo'
        self.add_mock_s3_data({'walrus': {'data/foo': 'foo\n'}})

        # setup fake output
        self.mock_emr_output = {('j-MOCKJOBFLOW0', 1): [
            '1\t"qux"\n2\t"bar"\n', '2\t"foo"\n5\tnull\n']}

        mr_job = MRHadoopFormatJob(['-r', 'emr', '-v',
                                    '-', local_input_path, remote_input_path])
        mr_job.sandbox(stdin=stdin)

        local_tmp_dir = None
        results = []

        mock_s3_fs_snapshot = copy.deepcopy(self.mock_s3_fs)

        with mr_job.make_runner() as runner:
            self.assertIsInstance(runner, EMRJobRunner)

            # make sure that initializing the runner doesn't affect S3
            # (Issue #50)
            self.assertEqual(mock_s3_fs_snapshot, self.mock_s3_fs)

            # make sure AdditionalInfo was JSON-ified from the config file.
            # checked now because you can't actually read it from the job flow
            # on real EMR.
            self.assertEqual(runner._opts['additional_emr_info'],
                             '{"key": "value"}')
            runner.run()

            for line in runner.stream_output():
                key, value = mr_job.parse_output_line(line)
                results.append((key, value))

            local_tmp_dir = runner._get_local_tmp_dir()
            # make sure cleanup hasn't happened yet
            self.assertTrue(os.path.exists(local_tmp_dir))
            self.assertTrue(any(runner.ls(runner.get_output_dir())))

            emr_conn = runner.make_emr_conn()
            job_flow = emr_conn.describe_jobflow(runner.get_emr_job_flow_id())
            self.assertEqual(job_flow.state, 'COMPLETED')
            name_match = JOB_NAME_RE.match(job_flow.name)
            self.assertEqual(name_match.group(1), 'mr_hadoop_format_job')
            self.assertEqual(name_match.group(2), getpass.getuser())

            # make sure our input and output formats are attached to
            # the correct steps
            self.assertIn('-inputformat', job_flow.steps[0].args())
            self.assertNotIn('-outputformat', job_flow.steps[0].args())
            self.assertNotIn('-inputformat', job_flow.steps[1].args())
            self.assertIn('-outputformat', job_flow.steps[1].args())

            # make sure mrjob.tar.gz is created and uploaded as
            # a bootstrap file
            self.assertTrue(runner._mrjob_tar_gz_path)
            self.assertIn(runner._mrjob_tar_gz_path,
                          runner._upload_mgr.path_to_uri())
            self.assertIn(runner._mrjob_tar_gz_path,
                          runner._b_mgr.paths())

            # shouldn't be in PYTHONPATH (we dump it directly in site-packages)
            pythonpath = runner._get_cmdenv().get('PYTHONPATH') or ''
            self.assertNotIn(
                runner._b_mgr.name('file', runner._mrjob_tar_gz_path),
                pythonpath.split(':'))

        self.assertEqual(sorted(results),
                         [(1, 'qux'), (2, 'bar'), (2, 'foo'), (5, None)])

        # make sure cleanup happens
        self.assertFalse(os.path.exists(local_tmp_dir))
        self.assertFalse(any(runner.ls(runner.get_output_dir())))

        # job should get terminated
        emr_conn = runner.make_emr_conn()
        job_flow_id = runner.get_emr_job_flow_id()
        for _ in xrange(10):
            emr_conn.simulate_progress(job_flow_id)

        job_flow = emr_conn.describe_jobflow(job_flow_id)
        self.assertEqual(job_flow.state, 'TERMINATED')

    def test_failed_job(self):
        mr_job = MRTwoStepJob(['-r', 'emr', '-v'])
        mr_job.sandbox()

        self.add_mock_s3_data({'walrus': {}})
        self.mock_emr_failures = {('j-MOCKJOBFLOW0', 0): None}

        with no_handlers_for_logger('mrjob.emr'):
            stderr = StringIO()
            log_to_stream('mrjob.emr', stderr)

            with mr_job.make_runner() as runner:
                self.assertIsInstance(runner, EMRJobRunner)

                self.assertRaises(Exception, runner.run)
                # make sure job flow ID printed in error string
                self.assertIn('Job on job flow j-MOCKJOBFLOW0 failed',
                              stderr.getvalue())

                emr_conn = runner.make_emr_conn()
                job_flow_id = runner.get_emr_job_flow_id()
                for _ in xrange(10):
                    emr_conn.simulate_progress(job_flow_id)

                job_flow = emr_conn.describe_jobflow(job_flow_id)
                self.assertEqual(job_flow.state, 'FAILED')

            # job should get terminated on cleanup
            emr_conn = runner.make_emr_conn()
            job_flow_id = runner.get_emr_job_flow_id()
            for _ in xrange(10):
                emr_conn.simulate_progress(job_flow_id)

        job_flow = emr_conn.describe_jobflow(job_flow_id)
        self.assertEqual(job_flow.state, 'TERMINATED')

    def _test_remote_scratch_cleanup(self, mode, scratch_len, log_len):
        self.add_mock_s3_data({'walrus': {'logs/j-MOCKJOBFLOW0/1': '1\n'}})
        stdin = StringIO('foo\nbar\n')

        mr_job = MRTwoStepJob(['-r', 'emr', '-v',
                               '--s3-log-uri', 's3://walrus/logs',
                               '-', '--cleanup', mode])
        mr_job.sandbox(stdin=stdin)

        with mr_job.make_runner() as runner:
            s3_scratch_uri = runner._opts['s3_scratch_uri']
            scratch_bucket, _ = parse_s3_uri(s3_scratch_uri)

            runner.run()

            # this is set and unset before we can get at it unless we do this
            log_bucket, _ = parse_s3_uri(runner._s3_job_log_uri)

            list(runner.stream_output())

        conn = runner.make_s3_conn()
        bucket = conn.get_bucket(scratch_bucket)
        self.assertEqual(len(list(bucket.list())), scratch_len)

        bucket = conn.get_bucket(log_bucket)
        self.assertEqual(len(list(bucket.list())), log_len)

    def test_cleanup_all(self):
        self._test_remote_scratch_cleanup('ALL', 0, 0)

    def test_cleanup_scratch(self):
        self._test_remote_scratch_cleanup('SCRATCH', 0, 1)

    def test_cleanup_remote(self):
        self._test_remote_scratch_cleanup('REMOTE_SCRATCH', 0, 1)

    def test_cleanup_local(self):
        self._test_remote_scratch_cleanup('LOCAL_SCRATCH', 4, 1)

    def test_cleanup_logs(self):
        self._test_remote_scratch_cleanup('LOGS', 4, 0)

    def test_cleanup_none(self):
        self._test_remote_scratch_cleanup('NONE', 4, 1)

    def test_cleanup_combine(self):
        self._test_remote_scratch_cleanup('LOGS,REMOTE_SCRATCH', 0, 0)

    def test_cleanup_error(self):
        self.assertRaises(ValueError, self._test_remote_scratch_cleanup,
                          'NONE,LOGS,REMOTE_SCRATCH', 0, 0)
        self.assertRaises(ValueError, self._test_remote_scratch_cleanup,
                          'GARBAGE', 0, 0)

    def test_args_version_018(self):
        self.add_mock_s3_data({'walrus': {'logs/j-MOCKJOBFLOW0/1': '1\n'}})
        # read from STDIN, a local file, and a remote file
        stdin = StringIO('foo\nbar\n')

        mr_job = MRTwoStepJob(['-r', 'emr', '-v',
                               '--hadoop-version=0.18'])
        mr_job.sandbox(stdin=stdin)

        with mr_job.make_runner() as runner:
            runner.run()
            self.assertNotIn('-files',
                             runner._describe_jobflow().steps[0].args())
            self.assertIn('-cacheFile',
                          runner._describe_jobflow().steps[0].args())
            self.assertNotIn('-combiner',
                             runner._describe_jobflow().steps[0].args())

    def test_args_version_020_205(self):
        self.add_mock_s3_data({'walrus': {'logs/j-MOCKJOBFLOW0/1': '1\n'}})
        # read from STDIN, a local file, and a remote file
        stdin = StringIO('foo\nbar\n')

        mr_job = MRTwoStepJob(['-r', 'emr', '-v', '--ami-version=2.0'])
        mr_job.sandbox(stdin=stdin)

        with mr_job.make_runner() as runner:
            runner.run()
            self.assertIn('-files', runner._describe_jobflow().steps[0].args())
            self.assertNotIn('-cacheFile',
                             runner._describe_jobflow().steps[0].args())
            self.assertIn('-combiner',
                          runner._describe_jobflow().steps[0].args())

    def test_wait_for_job_flow_termination(self):
        # Test regression from #338 where _wait_for_job_flow_termination
        # would raise an IndexError whenever the job flow wasn't already
        # finished
        mr_job = MRTwoStepJob(['-r', 'emr'])
        mr_job.sandbox()
        with mr_job.make_runner() as runner:
            runner._add_job_files_for_upload()
            runner._launch_emr_job()
            jf = runner._describe_jobflow()
            jf.keepjobflowalivewhennosteps = 'false'
            runner._wait_for_job_flow_termination()


class S3ScratchURITestCase(MockEMRAndS3TestCase):

    def test_pick_scratch_uri(self):
        self.add_mock_s3_data({'mrjob-walrus': {}, 'zebra': {}})
        runner = EMRJobRunner(conf_paths=[])

        self.assertEqual(runner._opts['s3_scratch_uri'],
                         's3://mrjob-walrus/tmp/')

    def test_create_scratch_uri(self):
        # "walrus" bucket will be ignored; it doesn't start with "mrjob-"
        self.add_mock_s3_data({'walrus': {}, 'zebra': {}})

        runner = EMRJobRunner(conf_paths=[], s3_sync_wait_time=0.00)

        # bucket name should be mrjob- plus 16 random hex digits
        s3_scratch_uri = runner._opts['s3_scratch_uri']
        self.assertEqual(s3_scratch_uri[:11], 's3://mrjob-')
        self.assertEqual(s3_scratch_uri[27:], '/tmp/')

        # bucket shouldn't actually exist yet
        scratch_bucket, _ = parse_s3_uri(s3_scratch_uri)
        self.assertNotIn(scratch_bucket, self.mock_s3_fs.keys())

        # need to do something to ensure that the bucket actually gets
        # created. let's launch a (mock) job flow
        job_flow_id = runner.make_persistent_job_flow()
        self.assertIn(scratch_bucket, self.mock_s3_fs.keys())
        runner.make_emr_conn().terminate_jobflow(job_flow_id)

        # once our scratch bucket is created, we should re-use it
        runner2 = EMRJobRunner(conf_paths=[])
        s3_scratch_uri = runner._opts['s3_scratch_uri']
        self.assertEqual(runner2._opts['s3_scratch_uri'], s3_scratch_uri)


class ExistingJobFlowTestCase(MockEMRAndS3TestCase):

    def test_attach_to_existing_job_flow(self):
        emr_conn = EMRJobRunner(conf_paths=[]).make_emr_conn()
        # set log_uri to None, so that when we describe the job flow, it
        # won't have the loguri attribute, to test Issue #112
        emr_job_flow_id = emr_conn.run_jobflow(
            name='Development Job Flow', log_uri=None,
            keep_alive=True)

        stdin = StringIO('foo\nbar\n')
        self.mock_emr_output = {(emr_job_flow_id, 1): [
            '1\t"bar"\n1\t"foo"\n2\tnull\n']}

        mr_job = MRTwoStepJob(['-r', 'emr', '-v',
                               '--emr-job-flow-id', emr_job_flow_id])
        mr_job.sandbox(stdin=stdin)

        results = []
        with mr_job.make_runner() as runner:
            runner.run()

            # Issue 182: don't create the bootstrap script when
            # attaching to another job flow
            self.assertIsNone(runner._master_bootstrap_script_path)

            for line in runner.stream_output():
                key, value = mr_job.parse_output_line(line)
                results.append((key, value))

        self.assertEqual(sorted(results),
                         [(1, 'bar'), (1, 'foo'), (2, None)])

    def test_dont_take_down_job_flow_on_failure(self):
        emr_conn = EMRJobRunner(conf_paths=[]).make_emr_conn()
        # set log_uri to None, so that when we describe the job flow, it
        # won't have the loguri attribute, to test Issue #112
        emr_job_flow_id = emr_conn.run_jobflow(
            name='Development Job Flow', log_uri=None,
            keep_alive=True)

        mr_job = MRTwoStepJob(['-r', 'emr', '-v',
                               '--emr-job-flow-id', emr_job_flow_id])
        mr_job.sandbox()

        self.add_mock_s3_data({'walrus': {}})
        self.mock_emr_failures = {('j-MOCKJOBFLOW0', 0): None}

        with mr_job.make_runner() as runner:
            self.assertIsInstance(runner, EMRJobRunner)

            with logger_disabled('mrjob.emr'):
                self.assertRaises(Exception, runner.run)

            emr_conn = runner.make_emr_conn()
            job_flow_id = runner.get_emr_job_flow_id()
            for _ in xrange(10):
                emr_conn.simulate_progress(job_flow_id)

            job_flow = emr_conn.describe_jobflow(job_flow_id)
            self.assertEqual(job_flow.state, 'WAITING')

        # job shouldn't get terminated by cleanup
        emr_conn = runner.make_emr_conn()
        job_flow_id = runner.get_emr_job_flow_id()
        for _ in xrange(10):
            emr_conn.simulate_progress(job_flow_id)

        job_flow = emr_conn.describe_jobflow(job_flow_id)
        self.assertEqual(job_flow.state, 'WAITING')


class AMIAndHadoopVersionTestCase(MockEMRAndS3TestCase):

    def run_and_get_job_flow(self, *args):
        stdin = StringIO('foo\nbar\n')
        mr_job = MRTwoStepJob(
            ['-r', 'emr', '-v'] + list(args))
        mr_job.sandbox(stdin=stdin)

        with mr_job.make_runner() as runner:
            runner.run()

            emr_conn = runner.make_emr_conn()
            return emr_conn.describe_jobflow(runner.get_emr_job_flow_id())

    def test_defaults(self):
        job_flow = self.run_and_get_job_flow()
        self.assertFalse(hasattr(job_flow, 'amiversion'))
        self.assertEqual(job_flow.hadoopversion, '0.20')

    def test_hadoop_version_0_18(self):
        job_flow = self.run_and_get_job_flow('--hadoop-version', '0.18')
        self.assertFalse(hasattr(job_flow, 'amiversion'))
        self.assertEqual(job_flow.hadoopversion, '0.18')

    def test_hadoop_version_0_20(self):
        job_flow = self.run_and_get_job_flow('--hadoop-version', '0.20')
        self.assertFalse(hasattr(job_flow, 'amiversion'))
        self.assertEqual(job_flow.hadoopversion, '0.20')

    def test_bad_hadoop_version(self):
        self.assertRaises(boto.exception.EmrResponseError,
                          self.run_and_get_job_flow,
                          '--hadoop-version', '0.99')

    def test_ami_version_1_0(self):
        job_flow = self.run_and_get_job_flow('--ami-version', '1.0')
        self.assertEqual(job_flow.amiversion, '1.0')
        self.assertEqual(job_flow.hadoopversion, '0.18')

    def test_ami_version_2_0(self):
        job_flow = self.run_and_get_job_flow('--ami-version', '2.0')
        self.assertEqual(job_flow.amiversion, '2.0')
        self.assertEqual(job_flow.hadoopversion, '0.20.205')

    def test_latest_ami_version(self):
        job_flow = self.run_and_get_job_flow('--ami-version', 'latest')
        self.assertEqual(job_flow.amiversion, 'latest')
        self.assertEqual(job_flow.hadoopversion, '0.20.205')

    def test_bad_ami_version(self):
        self.assertRaises(boto.exception.EmrResponseError,
                          self.run_and_get_job_flow,
                          '--ami-version', '1.5')

    def test_ami_version_1_0_hadoop_version_0_18(self):
        job_flow = self.run_and_get_job_flow('--ami-version', '1.0',
                                             '--hadoop-version', '0.18')
        self.assertEqual(job_flow.amiversion, '1.0')
        self.assertEqual(job_flow.hadoopversion, '0.18')

    def test_ami_version_1_0_hadoop_version_0_20(self):
        job_flow = self.run_and_get_job_flow('--ami-version', '1.0',
                                             '--hadoop-version', '0.20')
        self.assertEqual(job_flow.amiversion, '1.0')
        self.assertEqual(job_flow.hadoopversion, '0.20')

    def test_mismatched_ami_and_hadoop_versions(self):
        self.assertRaises(boto.exception.EmrResponseError,
                          self.run_and_get_job_flow,
                          '--ami-version', '1.0',
                          '--hadoop-version', '0.20.205')


class AvailabilityZoneTestCase(MockEMRAndS3TestCase):

    MRJOB_CONF_CONTENTS = {'runners': {'emr': {
        'check_emr_status_every': 0.00,
        's3_sync_wait_time': 0.00,
        'aws_availability_zone': 'PUPPYLAND',
    }}}

    def test_availability_zone_config(self):
        # Confirm that the mrjob.conf option 'aws_availability_zone' was
        #   propagated through to the job flow
        mr_job = MRTwoStepJob(['-r', 'emr', '-v'])
        mr_job.sandbox()

        with mr_job.make_runner() as runner:
            runner.run()

            emr_conn = runner.make_emr_conn()
            job_flow_id = runner.get_emr_job_flow_id()
            job_flow = emr_conn.describe_jobflow(job_flow_id)
            self.assertEqual(job_flow.availabilityzone, 'PUPPYLAND')

    def test_debugging_works(self):
        mr_job = MRTwoStepJob(['-r', 'emr', '-v', '--enable-emr-debugging'])
        mr_job.sandbox()

        with mr_job.make_runner() as runner:
            runner.run()
            flow = runner.make_emr_conn().describe_jobflow(
                runner._emr_job_flow_id)
            self.assertEqual(flow.steps[0].name, 'Setup Hadoop Debugging')


class BucketRegionTestCase(MockEMRAndS3TestCase):

    def setUp(self):
        super(BucketRegionTestCase, self).setUp()
        self.make_dummy_data()

    def make_dummy_data(self):
        self.add_mock_s3_data({'mrjob-1': {}})
        s3c = boto.connect_s3()
        self.bucket1 = s3c.get_bucket('mrjob-1')
        self.bucket1_uri = 's3://mrjob-1/tmp/'

    def test_region_nobucket_nolocation(self):
        # aws_region specified, no bucket specified, default bucket has no
        # location
        j = EMRJobRunner(aws_region='PUPPYLAND',
                         s3_endpoint='PUPPYLAND',
                         conf_paths=[])
        self.assertNotEqual(j._opts['s3_scratch_uri'], self.bucket1_uri)

    def test_region_nobucket_nomatchexists(self):
        # aws_region specified, no bucket specified, no buckets have matching
        # region
        self.bucket1.set_location('PUPPYLAND')
        j = EMRJobRunner(aws_region='KITTYLAND',
                         s3_endpoint='KITTYLAND',
                         conf_paths=[])
        self.assertNotEqual(j._opts['s3_scratch_uri'], self.bucket1_uri)

    def test_noregion_nobucket_nolocation(self):
        # aws_region not specified, no bucket specified, default bucket has no
        # location
        j = EMRJobRunner(conf_paths=[])
        self.assertEqual(j._opts['s3_scratch_uri'], self.bucket1_uri)

    def test_noregion_bucket_nolocation(self):
        # aws_region not specified, bucket specified without location
        j = EMRJobRunner(conf_paths=[],
                         s3_scratch_uri=self.bucket1_uri)
        self.assertEqual(j._opts['s3_scratch_uri'], self.bucket1_uri)

    def test_noregion_bucket_location(self):
        # aws_region not specified, bucket specified with location
        self.bucket1.set_location('PUPPYLAND')
        j = EMRJobRunner(conf_paths=[])
        self.assertEqual(j._aws_region, 'PUPPYLAND')


class ExtraBucketRegionTestCase(MockEMRAndS3TestCase):

    def setUp(self):
        super(ExtraBucketRegionTestCase, self).setUp()
        self.make_dummy_data()

    def make_dummy_data(self):
        self.add_mock_s3_data({'mrjob-1': {}})
        s3c = boto.connect_s3()
        self.bucket1 = s3c.get_bucket('mrjob-1')
        self.bucket1_uri = 's3://mrjob-1/tmp/'

        self.add_mock_s3_data({'mrjob-2': {}})
        self.bucket2 = s3c.get_bucket('mrjob-2')
        self.bucket2.set_location('KITTYLAND')
        self.bucket2_uri = 's3://mrjob-2/tmp/'

    def test_region_nobucket_matchexists(self):
        # aws_region specified, no bucket specified, bucket exists with
        # matching region
        j = EMRJobRunner(aws_region='KITTYLAND',
                         s3_endpoint='KITTYLAND',
                         conf_paths=[])
        self.assertEqual(j._opts['s3_scratch_uri'], self.bucket2_uri)

    def test_region_bucket_match(self):
        # aws_region specified, bucket specified with matching location
        j = EMRJobRunner(aws_region='PUPPYLAND',
                         s3_endpoint='PUPPYLAND',
                         s3_scratch_uri=self.bucket1_uri,
                         conf_paths=[])
        self.assertEqual(j._opts['s3_scratch_uri'], self.bucket1_uri)

    def test_region_bucket_does_not_match(self):
        # aws_region specified, bucket specified with incorrect location
        with no_handlers_for_logger():
            stderr = StringIO()
            log = logging.getLogger('mrjob.emr')
            log.addHandler(logging.StreamHandler(stderr))
            log.setLevel(logging.WARNING)

            EMRJobRunner(aws_region='PUPPYLAND',
                         s3_endpoint='PUPPYLAND',
                         s3_scratch_uri=self.bucket2_uri,
                         conf_paths=[])

            self.assertIn('does not match bucket region', stderr.getvalue())


class DescribeAllJobFlowsTestCase(MockEMRAndS3TestCase):

    def test_can_get_more_job_flows_than_limit(self):
        now = datetime.utcnow()

        NUM_JOB_FLOWS = 2222
        self.assertGreater(NUM_JOB_FLOWS, DEFAULT_MAX_JOB_FLOWS_RETURNED)

        for i in range(NUM_JOB_FLOWS):
            job_flow_id = 'j-%04d' % i
            self.mock_emr_job_flows[job_flow_id] = MockEmrObject(
                creationdatetime=to_iso8601(
                    now - timedelta(minutes=i)),
                jobflowid=job_flow_id)

        emr_conn = EMRJobRunner(conf_paths=[]).make_emr_conn()

        # ordinary describe_jobflows() hits the limit on number of job flows
        some_job_flows = emr_conn.describe_jobflows()
        self.assertEqual(len(some_job_flows), DEFAULT_MAX_JOB_FLOWS_RETURNED)

        all_job_flows = describe_all_job_flows(emr_conn)
        self.assertEqual(len(all_job_flows), NUM_JOB_FLOWS)
        self.assertEqual(sorted(jf.jobflowid for jf in all_job_flows),
                         [('j-%04d' % i) for i in range(NUM_JOB_FLOWS)])

    def test_no_params_hole(self):
        # Issue #346: If we (incorrectly) include no parameters to
        # DescribeJobFlows on our initial call, we'll skip over
        # j-THREEWEEKSAGO, since it's neither currently active, nor
        # in the last 2 weeks.

        now = datetime.utcnow()

        self.mock_emr_job_flows['j-THREEWEEKSAGO'] = MockEmrObject(
            creationdatetime=to_iso8601(now - timedelta(weeks=3)),
            jobflowid='j-THREEWEEKSAGO',
            state='COMPLETED',
        )

        self.mock_emr_job_flows['j-LONGRUNNING'] = MockEmrObject(
            creationdatetime=to_iso8601(now - timedelta(weeks=4)),
            jobflowid='j-LONGRUNNING',
            state='RUNNING',
        )

        emr_conn = EMRJobRunner(conf_paths=[]).make_emr_conn()

        # ordinary describe_jobflows() misses j-THREEWEEKSAGO
        some_job_flows = emr_conn.describe_jobflows()
        self.assertEqual(sorted(jf.jobflowid for jf in some_job_flows),
                         ['j-LONGRUNNING'])

        # describe_all_job_flows() should work around this
        all_job_flows = describe_all_job_flows(emr_conn)
        self.assertEqual(sorted(jf.jobflowid for jf in all_job_flows),
                         ['j-LONGRUNNING', 'j-THREEWEEKSAGO'])


class EC2InstanceGroupTestCase(MockEMRAndS3TestCase):

    def _test_instance_groups(self, opts, **expected):
        """Run a job with the given option dictionary, and check for
        for instance, number, and optional bid price for each instance role.

        Specify expected instance group info like:

        <role>=(num_instances, instance_type, bid_price)
        """
        runner = EMRJobRunner(**opts)

        job_flow_id = runner.make_persistent_job_flow()
        job_flow = runner.make_emr_conn().describe_jobflow(job_flow_id)

        # convert expected to a dict of dicts
        role_to_expected = {}
        for role, (num, instance_type, bid_price) in expected.iteritems():
            info = {
                'instancerequestcount': str(num),
                'instancetype': instance_type,
            }
            if bid_price:
                info['market'] = 'SPOT'
                info['bidprice'] = bid_price
            else:
                info['market'] = 'ON_DEMAND'

            role_to_expected[role.upper()] = info

        # convert actual instance groups to dicts
        role_to_actual = {}
        for ig in job_flow.instancegroups:
            info = {}
            for field in ('bidprice', 'instancerequestcount',
                          'instancetype', 'market'):
                if hasattr(ig, field):
                    info[field] = getattr(ig, field)
            role_to_actual[ig.instancerole] = info

        self.assertEqual(role_to_expected, role_to_actual)

        # also check master/slave and # of instance types
        # this is mostly a sanity check of mockboto
        expected_master_instance_type = role_to_expected.get(
            'MASTER', {}).get('instancetype')
        self.assertEqual(expected_master_instance_type,
                         getattr(job_flow, 'masterinstancetype', None))

        expected_slave_instance_type = role_to_expected.get(
            'CORE', {}).get('instancetype')
        self.assertEqual(expected_slave_instance_type,
                         getattr(job_flow, 'slaveinstancetype', None))

        expected_instance_count = str(sum(
            int(info['instancerequestcount'])
            for info in role_to_expected.itervalues()))
        self.assertEqual(expected_instance_count, job_flow.instancecount)

    def set_in_mrjob_conf(self, **kwargs):
        emr_opts = copy.deepcopy(self.MRJOB_CONF_CONTENTS)
        emr_opts['runners']['emr'].update(kwargs)
        patcher = mrjob_conf_patcher(emr_opts)
        patcher.start()
        self.addCleanup(patcher.stop)

    def test_defaults(self):
        self._test_instance_groups(
            {},
            master=(1, 'm1.small', None))

        self._test_instance_groups(
            {'num_ec2_instances': 3},
            core=(2, 'm1.small', None),
            master=(1, 'm1.small', None))

    def test_single_instance(self):
        self._test_instance_groups(
            {'ec2_instance_type': 'c1.xlarge'},
            master=(1, 'c1.xlarge', None))

    def test_multiple_instances(self):
        self._test_instance_groups(
            {'ec2_instance_type': 'c1.xlarge', 'num_ec2_instances': 3},
            core=(2, 'c1.xlarge', None),
            master=(1, 'm1.small', None))

    def test_explicit_master_and_slave_instance_types(self):
        self._test_instance_groups(
            {'ec2_master_instance_type': 'm1.large'},
            master=(1, 'm1.large', None))

        self._test_instance_groups(
            {'ec2_slave_instance_type': 'm2.xlarge',
             'num_ec2_instances': 3},
            core=(2, 'm2.xlarge', None),
            master=(1, 'm1.small', None))

        self._test_instance_groups(
            {'ec2_master_instance_type': 'm1.large',
             'ec2_slave_instance_type': 'm2.xlarge',
             'num_ec2_instances': 3},
            core=(2, 'm2.xlarge', None),
            master=(1, 'm1.large', None))

    def test_explicit_instance_types_take_precedence(self):
        self._test_instance_groups(
            {'ec2_instance_type': 'c1.xlarge',
             'ec2_master_instance_type': 'm1.large'},
            master=(1, 'm1.large', None))

        self._test_instance_groups(
            {'ec2_instance_type': 'c1.xlarge',
             'ec2_master_instance_type': 'm1.large',
             'ec2_slave_instance_type': 'm2.xlarge',
             'num_ec2_instances': 3},
            core=(2, 'm2.xlarge', None),
            master=(1, 'm1.large', None))

    def test_cmd_line_opts_beat_mrjob_conf(self):
        # set ec2_instance_type in mrjob.conf, 1 instance
        self.set_in_mrjob_conf(ec2_instance_type='c1.xlarge')

        self._test_instance_groups(
            {},
            master=(1, 'c1.xlarge', None))

        self._test_instance_groups(
            {'ec2_master_instance_type': 'm1.large'},
            master=(1, 'm1.large', None))

        # set ec2_instance_type in mrjob.conf, 3 instances
        self.set_in_mrjob_conf(ec2_instance_type='c1.xlarge',
                               num_ec2_instances=3)

        self._test_instance_groups(
            {},
            core=(2, 'c1.xlarge', None),
            master=(1, 'm1.small', None))

        self._test_instance_groups(
            {'ec2_master_instance_type': 'm1.large',
             'ec2_slave_instance_type': 'm2.xlarge'},
            core=(2, 'm2.xlarge', None),
            master=(1, 'm1.large', None))

        # set master in mrjob.conf, 1 instance
        self.set_in_mrjob_conf(ec2_master_instance_type='m1.large')

        self._test_instance_groups(
            {},
            master=(1, 'm1.large', None))

        self._test_instance_groups(
            {'ec2_instance_type': 'c1.xlarge'},
            master=(1, 'c1.xlarge', None))

        # set master and slave in mrjob.conf, 2 instances
        self.set_in_mrjob_conf(ec2_master_instance_type='m1.large',
                               ec2_slave_instance_type='m2.xlarge',
                               num_ec2_instances=3)

        self._test_instance_groups(
            {},
            core=(2, 'm2.xlarge', None),
            master=(1, 'm1.large', None))

        self._test_instance_groups(
            {'ec2_instance_type': 'c1.xlarge'},
            core=(2, 'c1.xlarge', None),
            master=(1, 'm1.large', None))

    def test_zero_core_instances(self):
        self._test_instance_groups(
            {'ec2_master_instance_type': 'c1.medium',
             'num_ec2_core_instances': 0},
            master=(1, 'c1.medium', None))

    def test_core_spot_instances(self):
        self._test_instance_groups(
            {'ec2_master_instance_type': 'm1.large',
             'ec2_core_instance_type': 'c1.medium',
             'ec2_core_instance_bid_price': '0.20',
             'num_ec2_core_instances': 5},
            core=(5, 'c1.medium', '0.20'),
            master=(1, 'm1.large', None))

    def test_core_on_demand_instances(self):
        self._test_instance_groups(
            {'ec2_master_instance_type': 'm1.large',
             'ec2_core_instance_type': 'c1.medium',
             'num_ec2_core_instances': 5},
            core=(5, 'c1.medium', None),
            master=(1, 'm1.large', None))

        # Test the ec2_slave_instance_type alias
        self._test_instance_groups(
            {'ec2_master_instance_type': 'm1.large',
             'ec2_slave_instance_type': 'c1.medium',
             'num_ec2_instances': 6},
            core=(5, 'c1.medium', None),
            master=(1, 'm1.large', None))

    def test_core_and_task_on_demand_instances(self):
        self._test_instance_groups(
            {'ec2_master_instance_type': 'm1.large',
             'ec2_core_instance_type': 'c1.medium',
             'num_ec2_core_instances': 5,
             'ec2_task_instance_type': 'm2.xlarge',
             'num_ec2_task_instances': 20,
             },
            core=(5, 'c1.medium', None),
            master=(1, 'm1.large', None),
            task=(20, 'm2.xlarge', None))

    def test_core_and_task_spot_instances(self):
        self._test_instance_groups(
            {'ec2_master_instance_type': 'm1.large',
             'ec2_core_instance_type': 'c1.medium',
             'ec2_core_instance_bid_price': '0.20',
             'num_ec2_core_instances': 10,
             'ec2_task_instance_type': 'm2.xlarge',
             'ec2_task_instance_bid_price': '1.00',
             'num_ec2_task_instances': 20,
             },
            core=(10, 'c1.medium', '0.20'),
            master=(1, 'm1.large', None),
            task=(20, 'm2.xlarge', '1.00'))

        self._test_instance_groups(
            {'ec2_master_instance_type': 'm1.large',
             'ec2_core_instance_type': 'c1.medium',
             'num_ec2_core_instances': 10,
             'ec2_task_instance_type': 'm2.xlarge',
             'ec2_task_instance_bid_price': '1.00',
             'num_ec2_task_instances': 20,
             },
            core=(10, 'c1.medium', None),
            master=(1, 'm1.large', None),
            task=(20, 'm2.xlarge', '1.00'))

    def test_master_and_core_spot_instances(self):
        self._test_instance_groups(
            {'ec2_master_instance_type': 'm1.large',
             'ec2_master_instance_bid_price': '0.50',
             'ec2_core_instance_type': 'c1.medium',
             'ec2_core_instance_bid_price': '0.20',
             'num_ec2_core_instances': 10,
             },
            core=(10, 'c1.medium', '0.20'),
            master=(1, 'm1.large', '0.50'))

    def test_master_spot_instance(self):
        self._test_instance_groups(
            {'ec2_master_instance_type': 'm1.large',
             'ec2_master_instance_bid_price': '0.50',
             },
            master=(1, 'm1.large', '0.50'))

    def test_zero_or_blank_bid_price_means_on_demand(self):
        self._test_instance_groups(
            {'ec2_master_instance_bid_price': '0',
             },
            master=(1, 'm1.small', None))

        self._test_instance_groups(
            {'num_ec2_core_instances': 3,
             'ec2_core_instance_bid_price': '0.00',
             },
            core=(3, 'm1.small', None),
            master=(1, 'm1.small', None))

        self._test_instance_groups(
            {'num_ec2_core_instances': 3,
             'num_ec2_task_instances': 5,
             'ec2_task_instance_bid_price': '',
             },
            core=(3, 'm1.small', None),
            master=(1, 'm1.small', None),
            task=(5, 'm1.small', None))

    def test_pass_invalid_bid_prices_through_to_emr(self):
        self.assertRaises(
            boto.exception.EmrResponseError,
            self._test_instance_groups,
            {'ec2_master_instance_bid_price': 'all the gold in California'})

    def test_task_type_defaults_to_core_type(self):
        self._test_instance_groups(
            {'ec2_core_instance_type': 'c1.medium',
             'num_ec2_core_instances': 5,
             'num_ec2_task_instances': 20,
             },
            core=(5, 'c1.medium', None),
            master=(1, 'm1.small', None),
            task=(20, 'c1.medium', None))

    def test_mixing_instance_number_opts_on_cmd_line(self):
        stderr = StringIO()
        with no_handlers_for_logger():
            log_to_stream('mrjob.emr', stderr)
            self._test_instance_groups(
                {'num_ec2_instances': 4,
                 'num_ec2_core_instances': 10},
                core=(10, 'm1.small', None),
                master=(1, 'm1.small', None))

        self.assertIn('does not make sense', stderr.getvalue())

    def test_mixing_instance_number_opts_in_mrjob_conf(self):
        self.set_in_mrjob_conf(num_ec2_instances=3,
                               num_ec2_core_instances=5,
                               num_ec2_task_instances=9)

        stderr = StringIO()
        with no_handlers_for_logger():
            log_to_stream('mrjob.emr', stderr)
            self._test_instance_groups(
                {},
                core=(5, 'm1.small', None),
                master=(1, 'm1.small', None),
                task=(9, 'm1.small', None))

        self.assertIn('does not make sense', stderr.getvalue())

    def test_cmd_line_instance_numbers_beat_mrjob_conf(self):
        self.set_in_mrjob_conf(num_ec2_core_instances=5,
                               num_ec2_task_instances=9)

        stderr = StringIO()
        with no_handlers_for_logger():
            log_to_stream('mrjob.emr', stderr)
            self._test_instance_groups(
                {'num_ec2_instances': 3},
                core=(2, 'm1.small', None),
                master=(1, 'm1.small', None))

        self.assertNotIn('does not make sense', stderr.getvalue())


### tests for error parsing ###

BUCKET = 'walrus'
BUCKET_URI = 's3://' + BUCKET + '/'

LOG_DIR = 'j-JOBFLOWID/'

GARBAGE = \
"""GarbageGarbageGarbage
"""

TRACEBACK_START = 'Traceback (most recent call last):\n'

PY_EXCEPTION = \
"""  File "<string>", line 1, in <module>
TypeError: 'int' object is not iterable
"""

CHILD_ERR_LINE = (
    '2010-07-27 18:25:48,397 WARN'
    ' org.apache.hadoop.mapred.TaskTracker (main): Error running child\n')

JAVA_STACK_TRACE = """java.lang.OutOfMemoryError: Java heap space
        at org.apache.hadoop.mapred.IFile$Reader.readNextBlock(IFile.java:270)
        at org.apache.hadoop.mapred.IFile$Reader.next(IFile.java:332)
"""

HADOOP_ERR_LINE_PREFIX = ('2010-07-27 19:53:35,451 ERROR'
                          ' org.apache.hadoop.streaming.StreamJob (main): ')

USEFUL_HADOOP_ERROR = (
    'Error launching job , Output path already exists :'
    ' Output directory s3://yourbucket/logs/2010/07/23/ already exists'
    ' and is not empty')

BORING_HADOOP_ERROR = 'Job not Successful!'
TASK_ATTEMPTS_DIR = LOG_DIR + 'task-attempts/'

ATTEMPT_0_DIR = TASK_ATTEMPTS_DIR + 'attempt_201007271720_0001_m_000126_0/'
ATTEMPT_1_DIR = TASK_ATTEMPTS_DIR + 'attempt_201007271720_0001_m_000126_0/'


def make_input_uri_line(input_uri):
    return ("2010-07-27 17:55:29,400 INFO"
            " org.apache.hadoop.fs.s3native.NativeS3FileSystem (main):"
            " Opening '%s' for reading\n" % input_uri)


class FindProbableCauseOfFailureTestCase(MockEMRAndS3TestCase):

    def setUp(self):
        super(FindProbableCauseOfFailureTestCase, self).setUp()
        self.make_runner()

    def tearDown(self):
        self.cleanup_runner()
        super(FindProbableCauseOfFailureTestCase, self).tearDown()

    # We're mostly concerned here that the right log files are read in the
    # right order. parsing of the logs is handled by tests.parse_test
    def make_runner(self):
        self.add_mock_s3_data({'walrus': {}})
        self.runner = EMRJobRunner(s3_sync_wait_time=0,
                                   s3_scratch_uri='s3://walrus/tmp',
                                   conf_paths=[])
        self.runner._s3_job_log_uri = BUCKET_URI + LOG_DIR

    def cleanup_runner(self):
        self.runner.cleanup()

    def test_empty(self):
        self.add_mock_s3_data({'walrus': {}})
        self.assertEqual(self.runner._find_probable_cause_of_failure([1]),
                         None)

    def test_python_exception(self):
        self.add_mock_s3_data({'walrus': {
            ATTEMPT_0_DIR + 'stderr':
                GARBAGE + TRACEBACK_START + PY_EXCEPTION + GARBAGE,
            ATTEMPT_0_DIR + 'syslog':
                make_input_uri_line(BUCKET_URI + 'input.gz'),
        }})
        self.assertEqual(
            self.runner._find_probable_cause_of_failure([1]),
            {'lines': list(StringIO(TRACEBACK_START + PY_EXCEPTION)),
             'log_file_uri': BUCKET_URI + ATTEMPT_0_DIR + 'stderr',
             'input_uri': BUCKET_URI + 'input.gz'})

    def test_python_exception_without_input_uri(self):
        self.add_mock_s3_data({'walrus': {
            ATTEMPT_0_DIR + 'stderr': (
                GARBAGE + TRACEBACK_START + PY_EXCEPTION + GARBAGE),
        }})
        self.assertEqual(
            self.runner._find_probable_cause_of_failure([1]),
            {'lines': list(StringIO(TRACEBACK_START + PY_EXCEPTION)),
             'log_file_uri': BUCKET_URI + ATTEMPT_0_DIR + 'stderr',
             'input_uri': None})

    def test_java_exception(self):
        self.add_mock_s3_data({'walrus': {
            ATTEMPT_0_DIR + 'stderr': GARBAGE + GARBAGE,
            ATTEMPT_0_DIR + 'syslog':
                make_input_uri_line(BUCKET_URI + 'input.gz') +
                GARBAGE +
                CHILD_ERR_LINE +
                JAVA_STACK_TRACE +
                GARBAGE,
        }})
        self.assertEqual(
            self.runner._find_probable_cause_of_failure([1]),
            {'lines': list(StringIO(JAVA_STACK_TRACE)),
             'log_file_uri': BUCKET_URI + ATTEMPT_0_DIR + 'syslog',
             'input_uri': BUCKET_URI + 'input.gz'})

    def test_java_exception_without_input_uri(self):
        self.add_mock_s3_data({'walrus': {
            ATTEMPT_0_DIR + 'syslog':
                CHILD_ERR_LINE +
                JAVA_STACK_TRACE +
                GARBAGE,
        }})
        self.assertEqual(
            self.runner._find_probable_cause_of_failure([1]),
            {'lines': list(StringIO(JAVA_STACK_TRACE)),
             'log_file_uri': BUCKET_URI + ATTEMPT_0_DIR + 'syslog',
             'input_uri': None})

    def test_hadoop_streaming_error(self):
        # we should look only at step 2 since the errors in the other
        # steps are boring
        #
        # we include input.gz just to test that we DON'T check for it
        self.add_mock_s3_data({'walrus': {
            LOG_DIR + 'steps/1/syslog':
                GARBAGE +
                HADOOP_ERR_LINE_PREFIX + BORING_HADOOP_ERROR + '\n',
            LOG_DIR + 'steps/2/syslog':
                GARBAGE +
                make_input_uri_line(BUCKET_URI + 'input.gz') +
                HADOOP_ERR_LINE_PREFIX + USEFUL_HADOOP_ERROR + '\n',
            LOG_DIR + 'steps/3/syslog':
                HADOOP_ERR_LINE_PREFIX + BORING_HADOOP_ERROR + '\n',
        }})

        self.assertEqual(
            self.runner._find_probable_cause_of_failure([1, 2, 3]),
            {'lines': [USEFUL_HADOOP_ERROR + '\n'],
             'log_file_uri': BUCKET_URI + LOG_DIR + 'steps/2/syslog',
             'input_uri': None})

    def test_later_task_attempt_steps_win(self):
        # should look at later steps first
        self.add_mock_s3_data({'walrus': {
            TASK_ATTEMPTS_DIR + 'attempt_201007271720_0001_r_000126_3/stderr':
                TRACEBACK_START + PY_EXCEPTION,
            TASK_ATTEMPTS_DIR + 'attempt_201007271720_0002_m_000004_0/syslog':
                CHILD_ERR_LINE + JAVA_STACK_TRACE,
        }})
        failure = self.runner._find_probable_cause_of_failure([1, 2])
        self.assertEqual(failure['log_file_uri'],
                         BUCKET_URI + TASK_ATTEMPTS_DIR +
                         'attempt_201007271720_0002_m_000004_0/syslog')

    def test_later_step_logs_win(self):
        self.add_mock_s3_data({'walrus': {
            LOG_DIR + 'steps/1/syslog':
                HADOOP_ERR_LINE_PREFIX + USEFUL_HADOOP_ERROR + '\n',
            LOG_DIR + 'steps/2/syslog':
                HADOOP_ERR_LINE_PREFIX + USEFUL_HADOOP_ERROR + '\n',
        }})
        failure = self.runner._find_probable_cause_of_failure([1, 2])
        self.assertEqual(failure['log_file_uri'],
                         BUCKET_URI + LOG_DIR + 'steps/2/syslog')

    def test_reducer_beats_mapper(self):
        # should look at reducers over mappers
        self.add_mock_s3_data({'walrus': {
            TASK_ATTEMPTS_DIR + 'attempt_201007271720_0001_m_000126_3/stderr':
                TRACEBACK_START + PY_EXCEPTION,
            TASK_ATTEMPTS_DIR + 'attempt_201007271720_0001_r_000126_3/syslog':
                CHILD_ERR_LINE + JAVA_STACK_TRACE,
        }})
        failure = self.runner._find_probable_cause_of_failure([1])
        self.assertEqual(failure['log_file_uri'],
                         BUCKET_URI + TASK_ATTEMPTS_DIR +
                         'attempt_201007271720_0001_r_000126_3/syslog')

    def test_more_attempts_win(self):
        # look at fourth attempt before looking at first attempt
        self.add_mock_s3_data({'walrus': {
            TASK_ATTEMPTS_DIR + 'attempt_201007271720_0001_m_000126_0/stderr':
                TRACEBACK_START + PY_EXCEPTION,
            TASK_ATTEMPTS_DIR + 'attempt_201007271720_0001_m_000004_3/syslog':
                CHILD_ERR_LINE + JAVA_STACK_TRACE,
        }})
        failure = self.runner._find_probable_cause_of_failure([1])
        self.assertEqual(failure['log_file_uri'],
                         BUCKET_URI + TASK_ATTEMPTS_DIR +
                         'attempt_201007271720_0001_m_000004_3/syslog')

    def test_py_exception_beats_java_stack_trace(self):
        self.add_mock_s3_data({'walrus': {
            ATTEMPT_0_DIR + 'stderr': TRACEBACK_START + PY_EXCEPTION,
            ATTEMPT_0_DIR + 'syslog': CHILD_ERR_LINE + JAVA_STACK_TRACE,
        }})
        failure = self.runner._find_probable_cause_of_failure([1])
        self.assertEqual(failure['log_file_uri'],
                         BUCKET_URI + ATTEMPT_0_DIR + 'stderr')

    def test_exception_beats_hadoop_error(self):
        self.add_mock_s3_data({'walrus': {
            TASK_ATTEMPTS_DIR + 'attempt_201007271720_0002_m_000126_0/stderr':
                TRACEBACK_START + PY_EXCEPTION,
            LOG_DIR + 'steps/1/syslog':
                HADOOP_ERR_LINE_PREFIX + USEFUL_HADOOP_ERROR + '\n',
        }})
        failure = self.runner._find_probable_cause_of_failure([1, 2])
        self.assertEqual(failure['log_file_uri'],
                         BUCKET_URI + TASK_ATTEMPTS_DIR +
                         'attempt_201007271720_0002_m_000126_0/stderr')

    def test_step_filtering(self):
        # same as previous test, but step 2 is filtered out
        self.add_mock_s3_data({'walrus': {
            TASK_ATTEMPTS_DIR + 'attempt_201007271720_0002_m_000126_0/stderr':
                TRACEBACK_START + PY_EXCEPTION,
            LOG_DIR + 'steps/1/syslog':
                HADOOP_ERR_LINE_PREFIX + USEFUL_HADOOP_ERROR + '\n',
        }})
        failure = self.runner._find_probable_cause_of_failure([1])
        self.assertEqual(failure['log_file_uri'],
                         BUCKET_URI + LOG_DIR + 'steps/1/syslog')

    def test_ignore_errors_from_steps_that_later_succeeded(self):
        # This tests the fix for Issue #31
        self.add_mock_s3_data({'walrus': {
            ATTEMPT_0_DIR + 'stderr':
                GARBAGE + TRACEBACK_START + PY_EXCEPTION + GARBAGE,
            ATTEMPT_0_DIR + 'syslog':
                make_input_uri_line(BUCKET_URI + 'input.gz'),
            ATTEMPT_1_DIR + 'stderr': '',
            ATTEMPT_1_DIR + 'syslog':
                make_input_uri_line(BUCKET_URI + 'input.gz'),
        }})
        self.assertEqual(self.runner._find_probable_cause_of_failure([1]),
                         None)


class CounterFetchingTestCase(MockEMRAndS3TestCase):

    COUNTER_LINE = (
        'Job JOBID="job_201106092314_0001" FINISH_TIME="1307662284564"'
        ' JOB_STATUS="SUCCESS" FINISHED_MAPS="0" FINISHED_REDUCES="0"'
        ' FAILED_MAPS="0" FAILED_REDUCES="0" COUNTERS="%s" .' % ''.join([
            '{(org\.apache\.hadoop\.mapred\.JobInProgress$Counter)',
            '(Job Counters )',
            '[(TOTAL_LAUNCHED_REDUCES)(Launched reduce tasks)(1)]}',
    ]))

    def setUp(self):
        super(CounterFetchingTestCase, self).setUp()
        self.add_mock_s3_data({'walrus': {}})
        kwargs = {
            'conf_paths': [],
            's3_scratch_uri': 's3://walrus/',
            's3_sync_wait_time': 0}
        with EMRJobRunner(**kwargs) as runner:
            self.job_flow_id = runner.make_persistent_job_flow()
        self.runner = EMRJobRunner(emr_job_flow_id=self.job_flow_id, **kwargs)

    def tearDown(self):
        super(CounterFetchingTestCase, self).tearDown()
        self.runner.cleanup()

    def test_empty_counters_running_job(self):
        self.runner._describe_jobflow().state = 'RUNNING'
        with no_handlers_for_logger():
            buf = log_to_buffer('mrjob.emr', logging.INFO)
            self.runner._fetch_counters([1], True)
            self.assertIn('5 minutes', buf.getvalue())

    def test_present_counters_running_job(self):
        self.add_mock_s3_data({'walrus': {
            'logs/j-MOCKJOBFLOW0/jobs/job_0_1_hadoop_streamjob1.jar': self.COUNTER_LINE}})
        self.runner._describe_jobflow().state = 'RUNNING'
        self.runner._fetch_counters([1], True)
        self.assertEqual(self.runner.counters(),
                         [{'Job Counters ': {'Launched reduce tasks': 1}}])

    def test_present_counters_terminated_job(self):
        self.add_mock_s3_data({'walrus': {
            'logs/j-MOCKJOBFLOW0/jobs/job_0_1_hadoop_streamjob1.jar': self.COUNTER_LINE}})
        self.runner._describe_jobflow().state = 'TERMINATED'
        self.runner._fetch_counters([1], True)
        self.assertEqual(self.runner.counters(),
                         [{'Job Counters ': {'Launched reduce tasks': 1}}])


class LogFetchingFallbackTestCase(MockEMRAndS3TestCase):

    def setUp(self):
        super(LogFetchingFallbackTestCase, self).setUp()
        # Make sure that SSH and S3 are accessed when we expect them to be
        self.add_mock_s3_data({'walrus': {}})

        self.runner = EMRJobRunner(s3_scratch_uri='s3://walrus/tmp')
        self.runner._s3_job_log_uri = BUCKET_URI + LOG_DIR
        self.prepare_runner_for_ssh(self.runner)

    def tearDown(self):
        super(LogFetchingFallbackTestCase, self).tearDown()
        """This method assumes ``prepare_runner_for_ssh()`` was called. That
        method isn't a "proper" setup method because it requires different
        arguments for different tests.
        """
        self.runner.cleanup()
        self.teardown_ssh()

    def test_ssh_comes_first(self):
        mock_ssh_dir('testmaster', SSH_LOG_ROOT + '/steps/1')
        mock_ssh_dir('testmaster', SSH_LOG_ROOT + '/history')
        mock_ssh_dir('testmaster', SSH_LOG_ROOT + '/userlogs')

        # Put a log file and error into SSH
        ssh_lone_log_path = posixpath.join(
            SSH_LOG_ROOT, 'steps', '1', 'syslog')
        mock_ssh_file('testmaster', ssh_lone_log_path,
                      HADOOP_ERR_LINE_PREFIX + USEFUL_HADOOP_ERROR + '\n')

        # Put a 'more interesting' error in S3 to make sure that the
        # 'less interesting' one from SSH is read and S3 is never
        # looked at. This would never happen in reality because the
        # logs should be identical, but it makes for an easy test
        # of SSH overriding S3.
        self.add_mock_s3_data({'walrus': {
            TASK_ATTEMPTS_DIR + 'attempt_201007271720_0002_m_000126_0/stderr':
                TRACEBACK_START + PY_EXCEPTION,
        }})
        failure = self.runner._find_probable_cause_of_failure([1, 2])
        self.assertEqual(failure['log_file_uri'],
                         SSH_PREFIX + self.runner._address + ssh_lone_log_path)

    def test_ssh_works_with_slaves(self):
        self.add_slave()

        mock_ssh_dir('testmaster', SSH_LOG_ROOT + '/steps/1')
        mock_ssh_dir('testmaster', SSH_LOG_ROOT + '/history')
        mock_ssh_dir(
            'testmaster!testslave0',
            SSH_LOG_ROOT + '/userlogs/attempt_201007271720_0002_m_000126_0')

        # Put a log file and error into SSH
        ssh_log_path = posixpath.join(SSH_LOG_ROOT, 'userlogs',
                                      'attempt_201007271720_0002_m_000126_0',
                                      'stderr')
        ssh_log_path_2 = posixpath.join(SSH_LOG_ROOT, 'userlogs',
                                        'attempt_201007271720_0002_m_000126_0',
                                        'syslog')
        mock_ssh_file('testmaster!testslave0', ssh_log_path,
                      TRACEBACK_START + PY_EXCEPTION)
        mock_ssh_file('testmaster!testslave0', ssh_log_path_2,
                      '')
        failure = self.runner._find_probable_cause_of_failure([1, 2])
        self.assertEqual(failure['log_file_uri'],
                         SSH_PREFIX + 'testmaster!testslave0' + ssh_log_path)

    def test_ssh_fails_to_s3(self):
        # the runner will try to use SSH and find itself unable to do so,
        # throwing a LogFetchError and triggering S3 fetching.
        self.runner._address = None

        # Put a different error into S3
        self.add_mock_s3_data({'walrus': {
            TASK_ATTEMPTS_DIR + 'attempt_201007271720_0002_m_000126_0/stderr':
                TRACEBACK_START + PY_EXCEPTION,
        }})
        failure = self.runner._find_probable_cause_of_failure([1, 2])
        self.assertEqual(failure['log_file_uri'],
                         BUCKET_URI + TASK_ATTEMPTS_DIR +
                         'attempt_201007271720_0002_m_000126_0/stderr')


class TestEMRandS3Endpoints(MockEMRAndS3TestCase):

    def test_no_region(self):
        runner = EMRJobRunner(conf_paths=[])
        self.assertEqual(runner.make_emr_conn().endpoint,
                         'elasticmapreduce.amazonaws.com')
        self.assertEqual(runner.make_s3_conn().endpoint,
                         's3.amazonaws.com')
        self.assertEqual(runner._aws_region, '')

    def test_none_region(self):
        # blank region should be treated the same as no region
        runner = EMRJobRunner(conf_paths=[], aws_region=None)
        self.assertEqual(runner.make_emr_conn().endpoint,
                         'elasticmapreduce.amazonaws.com')
        self.assertEqual(runner.make_s3_conn().endpoint,
                         's3.amazonaws.com')
        self.assertEqual(runner._aws_region, '')

    def test_blank_region(self):
        # blank region should be treated the same as no region
        runner = EMRJobRunner(conf_paths=[], aws_region='')
        self.assertEqual(runner.make_emr_conn().endpoint,
                         'elasticmapreduce.amazonaws.com')
        self.assertEqual(runner.make_s3_conn().endpoint,
                         's3.amazonaws.com')
        self.assertEqual(runner._aws_region, '')

    def test_eu(self):
        runner = EMRJobRunner(conf_paths=[], aws_region='EU')
        self.assertEqual(runner.make_emr_conn().endpoint,
                         'elasticmapreduce.eu-west-1.amazonaws.com')
        self.assertEqual(runner.make_s3_conn().endpoint,
                         's3-eu-west-1.amazonaws.com')

    def test_us_east_1(self):
        runner = EMRJobRunner(conf_paths=[], aws_region='us-east-1')
        self.assertEqual(runner.make_emr_conn().endpoint,
                         'elasticmapreduce.us-east-1.amazonaws.com')
        self.assertEqual(runner.make_s3_conn().endpoint,
                         's3.amazonaws.com')

    def test_us_west_1(self):
        runner = EMRJobRunner(conf_paths=[], aws_region='us-west-1')
        self.assertEqual(runner.make_emr_conn().endpoint,
                         'elasticmapreduce.us-west-1.amazonaws.com')
        self.assertEqual(runner.make_s3_conn().endpoint,
                         's3-us-west-1.amazonaws.com')

    def test_ap_southeast_1(self):
        runner = EMRJobRunner(conf_paths=[], aws_region='ap-southeast-1')
        self.assertEqual(runner.make_emr_conn().endpoint,
                         'elasticmapreduce.ap-southeast-1.amazonaws.com')
        self.assertEqual(runner.make_s3_conn().endpoint,
                         's3-ap-southeast-1.amazonaws.com')

    def test_bad_region(self):
        # should fail in the constructor because the constructor connects to S3
        self.assertRaises(Exception, EMRJobRunner,
                          conf_paths=[], aws_region='the-moooooooon-1')

    def test_case_sensitive(self):
        self.assertRaises(Exception, EMRJobRunner,
                          conf_paths=[], aws_region='eu')
        self.assertRaises(Exception, EMRJobRunner,
                          conf_paths=[], aws_region='US-WEST-1')

    def test_explicit_endpoints(self):
        runner = EMRJobRunner(conf_paths=[], aws_region='EU',
                              s3_endpoint='s3-proxy', emr_endpoint='emr-proxy')
        self.assertEqual(runner.make_emr_conn().endpoint, 'emr-proxy')
        self.assertEqual(runner.make_s3_conn().endpoint, 's3-proxy')


class TestS3Ls(MockEMRAndS3TestCase):

    def test_s3_ls(self):
        self.add_mock_s3_data({'walrus': {'one': '', 'two': '', 'three': ''}})

        runner = EMRJobRunner(s3_scratch_uri='s3://walrus/tmp',
                              conf_paths=[])

        self.assertEqual(set(runner._s3_ls('s3://walrus/')),
                         set(['s3://walrus/one',
                              's3://walrus/two',
                              's3://walrus/three',
                              ]))

        self.assertEqual(set(runner._s3_ls('s3://walrus/t')),
                         set(['s3://walrus/two',
                              's3://walrus/three',
                              ]))

        self.assertEqual(set(runner._s3_ls('s3://walrus/t/')),
                         set([]))

        # if we ask for a nonexistent bucket, we should get some sort
        # of exception (in practice, buckets with random names will
        # probably be owned by other people, and we'll get some sort
        # of permissions error)
        self.assertRaises(Exception, set, runner._s3_ls('s3://lolcat/'))


class TestSSHLs(MockEMRAndS3TestCase):

    def setUp(self):
        super(TestSSHLs, self).setUp()
        self.make_runner()

    def tearDown(self):
        super(TestSSHLs, self).tearDown()
        self.cleanup_runner()

    def make_runner(self):
        self.runner = EMRJobRunner(conf_paths=[])
        self.prepare_runner_for_ssh(self.runner)

    def cleanup_runner(self):
        self.teardown_ssh()

    def test_ssh_ls(self):
        self.add_slave()

        mock_ssh_dir('testmaster', 'test')
        mock_ssh_file('testmaster', posixpath.join('test', 'one'), '')
        mock_ssh_file('testmaster', posixpath.join('test', 'two'), '')
        mock_ssh_dir('testmaster!testslave0', 'test')
        mock_ssh_file('testmaster!testslave0',
                      posixpath.join('test', 'three'), '')

        self.assertEqual(
            sorted(self.runner.ls('ssh://testmaster/test')),
            ['ssh://testmaster/test/one', 'ssh://testmaster/test/two'])

        self.runner._enable_slave_ssh_access()

        self.assertEqual(
            list(self.runner.ls('ssh://testmaster!testslave0/test')),
            ['ssh://testmaster!testslave0/test/three'])

        # ls() is a generator, so the exception won't fire until we list() it
        self.assertRaises(IOError, list,
                          self.runner.ls('ssh://testmaster/does_not_exist'))


class TestNoBoto(unittest.TestCase):

    def setUp(self):
        self.blank_out_boto()

    def tearDown(self):
        self.restore_boto()

    def blank_out_boto(self):
        self._real_boto = mrjob.emr.boto
        mrjob.emr.boto = None
        mrjob.fs.s3.boto = None

    def restore_boto(self):
        mrjob.emr.boto = self._real_boto
        mrjob.fs.s3.boto = self._real_boto

    def test_init(self):
        # merely creating an EMRJobRunner should raise an exception
        # because it'll need to connect to S3 to set s3_scratch_uri
        self.assertRaises(ImportError, EMRJobRunner, conf_paths=[])

    def test_init_with_s3_scratch_uri(self):
        # this also raises an exception because we have to check
        # the bucket location
        self.assertRaises(ImportError, EMRJobRunner,
                          conf_paths=[], s3_scratch_uri='s3://foo/tmp')


class TestMasterBootstrapScript(MockEMRAndS3TestCase):

    def setUp(self):
        super(TestMasterBootstrapScript, self).setUp()
        self.make_tmp_dir()

    def tearDown(self):
        super(TestMasterBootstrapScript, self).tearDown()
        self.rm_tmp_dir()

    def make_tmp_dir(self):
        self.tmp_dir = tempfile.mkdtemp()

    def rm_tmp_dir(self):
        shutil.rmtree(self.tmp_dir)

    def test_master_bootstrap_script_is_valid_python(self):
        # create a fake src tarball
        with open(os.path.join(self.tmp_dir, 'foo.py'), 'w'):
            pass

        yelpy_tar_gz_path = os.path.join(self.tmp_dir, 'yelpy.tar.gz')
        tar_and_gzip(self.tmp_dir, yelpy_tar_gz_path, prefix='yelpy')

        # use all the bootstrap options
        runner = EMRJobRunner(conf_paths=[],
                              bootstrap_cmds=['echo "Hi!"', 'true', 'ls'],
                              bootstrap_files=['/tmp/quz'],
                              bootstrap_mrjob=True,
                              bootstrap_python_packages=[yelpy_tar_gz_path],
                              bootstrap_scripts=['speedups.sh', '/tmp/s.sh'])

        runner._create_master_bootstrap_script_if_needed()

        self.assertIsNotNone(runner._master_bootstrap_script_path)
        self.assertTrue(os.path.exists(runner._master_bootstrap_script_path))
        py_compile.compile(runner._master_bootstrap_script_path)

    def test_no_bootstrap_script_if_not_needed(self):
        runner = EMRJobRunner(conf_paths=[], bootstrap_mrjob=False)
        script_path = os.path.join(self.tmp_dir, 'b.py')

        runner._create_master_bootstrap_script_if_needed()
        self.assertIsNone(runner._master_bootstrap_script_path)

        # bootstrap actions don't figure into the master bootstrap script
        runner = EMRJobRunner(conf_paths=[],
                              bootstrap_mrjob=False,
                              bootstrap_actions=['foo', 'bar baz'],
                              pool_emr_job_flows=False)

        runner._create_master_bootstrap_script_if_needed()
        self.assertIsNone(runner._master_bootstrap_script_path)

        # using pooling doesn't require us to create a bootstrap script
        runner = EMRJobRunner(conf_paths=[],
                              bootstrap_mrjob=False,
                              pool_emr_job_flows=True)

        runner._create_master_bootstrap_script_if_needed()
        self.assertIsNone(runner._master_bootstrap_script_path)

    def test_bootstrap_actions_get_added(self):
        bootstrap_actions = [
            ('s3://elasticmapreduce/bootstrap-actions/configure-hadoop'
             ' -m,mapred.tasktracker.map.tasks.maximum=1'),
            's3://foo/bar#xyzzy',  # use alternate name for script
        ]

        runner = EMRJobRunner(conf_paths=[],
                              bootstrap_actions=bootstrap_actions,
                              s3_sync_wait_time=0.00)

        job_flow_id = runner.make_persistent_job_flow()

        emr_conn = runner.make_emr_conn()
        job_flow = emr_conn.describe_jobflow(job_flow_id)
        actions = job_flow.bootstrapactions

        self.assertEqual(len(actions), 3)

        self.assertEqual(
            actions[0].path,
            's3://elasticmapreduce/bootstrap-actions/configure-hadoop')
        self.assertEqual(
            actions[0].args[0].value,
            '-m,mapred.tasktracker.map.tasks.maximum=1')
        self.assertEqual(actions[0].name, 'configure-hadoop')

        self.assertEqual(actions[1].path, 's3://foo/bar')
        self.assertEqual(actions[1].args, [])
        self.assertEqual(actions[1].name, 'xyzzy')

        # check for master bootstrap script
        self.assertTrue(actions[2].path.startswith('s3://mrjob-'))
        self.assertTrue(actions[2].path.endswith('b.py'))
        self.assertEqual(actions[2].args, [])
        self.assertEqual(actions[2].name, 'master')

        # make sure master bootstrap script is on S3
        self.assertTrue(runner.path_exists(actions[2].path))

    def test_bootstrap_script_uses_python_bin(self):
        # create a fake src tarball
        with open(os.path.join(self.tmp_dir, 'foo.py'), 'w'):
            pass

        yelpy_tar_gz_path = os.path.join(self.tmp_dir, 'yelpy.tar.gz')
        tar_and_gzip(self.tmp_dir, yelpy_tar_gz_path, prefix='yelpy')

        # use all the bootstrap options
        runner = EMRJobRunner(conf_paths=[],
                              bootstrap_cmds=['echo "Hi!"', 'true', 'ls'],
                              bootstrap_files=['/tmp/quz'],
                              bootstrap_mrjob=True,
                              bootstrap_python_packages=[yelpy_tar_gz_path],
                              bootstrap_scripts=['speedups.sh', '/tmp/s.sh'],
                              python_bin=['anaconda'])

        runner._create_master_bootstrap_script_if_needed()
        self.assertIsNotNone(runner._master_bootstrap_script_path)
        with open(runner._master_bootstrap_script_path, 'r') as f:
            content = f.read()

        self.assertIn(
            "call(['sudo', 'anaconda', '-m', 'compileall', '-f',"" mrjob_dir]",
            content)
        self.assertIn(
            "check_call(['sudo', 'anaconda', 'setup.py', 'install']", content)

    def test_local_bootstrap_action(self):
        # make sure that local bootstrap action scripts get uploaded to S3
        action_path = os.path.join(self.tmp_dir, 'apt-install.sh')
        with open(action_path, 'w') as f:
            f.write('for $pkg in $@; do sudo apt-get install $pkg; done\n')

        bootstrap_actions = [
            action_path + ' python-scipy mysql-server']

        runner = EMRJobRunner(conf_paths=[],
                              bootstrap_actions=bootstrap_actions,
                              s3_sync_wait_time=0.00)

        job_flow_id = runner.make_persistent_job_flow()

        emr_conn = runner.make_emr_conn()
        job_flow = emr_conn.describe_jobflow(job_flow_id)
        actions = job_flow.bootstrapactions

        self.assertEqual(len(actions), 2)

        self.assertTrue(actions[0].path.startswith('s3://mrjob-'))
        self.assertTrue(actions[0].path.endswith('/apt-install.sh'))
        self.assertEqual(actions[0].name, 'apt-install.sh')
        self.assertEqual(actions[0].args[0].value, 'python-scipy')
        self.assertEqual(actions[0].args[1].value, 'mysql-server')

        # check for master boostrap script
        self.assertTrue(actions[1].path.startswith('s3://mrjob-'))
        self.assertTrue(actions[1].path.endswith('b.py'))
        self.assertEqual(actions[1].args, [])
        self.assertEqual(actions[1].name, 'master')

        # make sure master bootstrap script is on S3
        self.assertTrue(runner.path_exists(actions[1].path))


class EMRNoMapperTest(MockEMRAndS3TestCase):

    def setUp(self):
        super(EMRNoMapperTest, self).setUp()
        self.make_tmp_dir()

    def tearDown(self):
        super(EMRNoMapperTest, self).tearDown()
        self.rm_tmp_dir()

    def make_tmp_dir(self):
        self.tmp_dir = tempfile.mkdtemp()

    def rm_tmp_dir(self):
        shutil.rmtree(self.tmp_dir)

    def test_no_mapper(self):
        # read from STDIN, a local file, and a remote file
        stdin = StringIO('foo\nbar\n')

        local_input_path = os.path.join(self.tmp_dir, 'input')
        with open(local_input_path, 'w') as local_input_file:
            local_input_file.write('bar\nqux\n')

        remote_input_path = 's3://walrus/data/foo'
        self.add_mock_s3_data({'walrus': {'data/foo': 'foo\n'}})

        # setup fake output
        self.mock_emr_output = {('j-MOCKJOBFLOW0', 1): [
            '1\t"qux"\n2\t"bar"\n', '2\t"foo"\n5\tnull\n']}

        mr_job = MRTwoStepJob(['-r', 'emr', '-v',
                               '-', local_input_path, remote_input_path])
        mr_job.sandbox(stdin=stdin)

        results = []

        with mr_job.make_runner() as runner:
            runner.run()

            for line in runner.stream_output():
                key, value = mr_job.parse_output_line(line)
                results.append((key, value))

        self.assertEqual(sorted(results),
                         [(1, 'qux'), (2, 'bar'), (2, 'foo'), (5, None)])


class PoolMatchingTestCase(MockEMRAndS3TestCase):

    def make_pooled_job_flow(self, name=None, minutes_ago=0, **kwargs):
        """Returns ``(runner, job_flow_id)``. Set minutes_ago to set
        ``jobflow.startdatetime`` to seconds before
        ``datetime.datetime.now()``."""
        runner = EMRJobRunner(pool_emr_job_flows=True,
                              emr_job_flow_pool_name=name,
                              **kwargs)
        job_flow_id = runner.make_persistent_job_flow()
        jf = runner.make_emr_conn().describe_jobflow(job_flow_id)
        jf.state = 'WAITING'
        start = datetime.now() - timedelta(minutes=minutes_ago)
        jf.startdatetime = start.strftime(boto.utils.ISO8601)
        return runner, job_flow_id

    def get_job_flow(self, job_args, job_class=MRTwoStepJob):
        mr_job = job_class(job_args)
        mr_job.sandbox()

        with mr_job.make_runner() as runner:
            self.prepare_runner_for_ssh(runner)
            runner.run()

            job_flow_id = runner.get_emr_job_flow_id()

        return job_flow_id

    def assertJoins(self, job_flow_id, job_args, job_class=MRTwoStepJob):
        actual_job_flow_id = self.get_job_flow(job_args, job_class=job_class)

        self.assertEqual(actual_job_flow_id, job_flow_id)

    def assertDoesNotJoin(self, job_flow_id, job_args, job_class=MRTwoStepJob):

        actual_job_flow_id = self.get_job_flow(job_args, job_class=job_class)

        self.assertNotEqual(actual_job_flow_id, job_flow_id)

        # terminate the job flow created by this assert, to avoid
        # very confusing behavior (see Issue #331)
        emr_conn = EMRJobRunner(conf_paths=[]).make_emr_conn()
        emr_conn.terminate_jobflow(actual_job_flow_id)

    def make_simple_runner(self, pool_name):
        """Make an EMRJobRunner that is ready to try to find a pool to join"""
        mr_job = MRTwoStepJob([
            '-r', 'emr', '-v', '--pool-emr-job-flows',
            '--pool-name', pool_name])
        mr_job.sandbox()
        runner = mr_job.make_runner()
        self.prepare_runner_for_ssh(runner)
        runner._prepare_for_launch()
        return runner

    def test_make_new_pooled_job_flow(self):
        mr_job = MRTwoStepJob(['-r', 'emr', '-v', '--pool-emr-job-flows'])
        mr_job.sandbox()

        with mr_job.make_runner() as runner:
            self.prepare_runner_for_ssh(runner)
            runner.run()

            # Make sure that the runner made a pooling-enabled job flow
            emr_conn = runner.make_emr_conn()
            job_flow_id = runner.get_emr_job_flow_id()
            job_flow = emr_conn.describe_jobflow(job_flow_id)
            jf_hash, jf_name = pool_hash_and_name(job_flow)
            self.assertEqual(jf_hash, runner._pool_hash())
            self.assertEqual(jf_name, runner._opts['emr_job_flow_pool_name'])
            self.assertEqual(job_flow.state, 'WAITING')

    def test_join_pooled_job_flow(self):
        _, job_flow_id = self.make_pooled_job_flow()

        self.assertJoins(job_flow_id, [
            '-r', 'emr', '-v', '--pool-emr-job-flows'])

    def test_join_named_pool(self):
        _, job_flow_id = self.make_pooled_job_flow('pool1')

        self.assertJoins(job_flow_id, [
            '-r', 'emr', '-v', '--pool-emr-job-flows',
            '--pool-name', 'pool1'])

    def test_pooling_with_hadoop_version(self):
        _, job_flow_id = self.make_pooled_job_flow(hadoop_version='0.18')

        self.assertJoins(job_flow_id, [
            '-r', 'emr', '-v', '--pool-emr-job-flows',
            '--hadoop-version', '0.18'])

    def test_dont_join_pool_with_wrong_hadoop_version(self):
        _, job_flow_id = self.make_pooled_job_flow(hadoop_version='0.18')

        self.assertDoesNotJoin(job_flow_id, [
            '-r', 'emr', '-v', '--pool-emr-job-flows',
            '--hadoop-version', '0.20'])

    def test_join_anyway_if_i_say_so(self):
        _, job_flow_id = self.make_pooled_job_flow(hadoop_version='0.18')

        self.assertJoins(job_flow_id, [
            '-r', 'emr', '-v', '--pool-emr-job-flows',
            '--emr-job-flow-id', job_flow_id,
            '--hadoop-version', '0.20'])

    def test_pooling_with_ami_version(self):
        _, job_flow_id = self.make_pooled_job_flow(ami_version='2.0')

        self.assertJoins(job_flow_id, [
            '-r', 'emr', '-v', '--pool-emr-job-flows',
            '--ami-version', '2.0'])

    def test_dont_join_pool_with_wrong_ami_version(self):
        _, job_flow_id = self.make_pooled_job_flow(ami_version='2.0')

        self.assertDoesNotJoin(job_flow_id, [
            '-r', 'emr', '-v', '--pool-emr-job-flows',
            '--ami-version', '1.0'])

    def test_pooling_with_additional_emr_info(self):
        info = '{"tomatoes": "actually a fruit!"}'
        _, job_flow_id = self.make_pooled_job_flow(
            additional_emr_info=info)

        self.assertJoins(job_flow_id, [
            '-r', 'emr', '-v', '--pool-emr-job-flows',
            '--additional-emr-info', info])

    def test_dont_join_pool_with_wrong_additional_emr_info(self):
        info = '{"tomatoes": "actually a fruit!"}'
        _, job_flow_id = self.make_pooled_job_flow()

        self.assertDoesNotJoin(job_flow_id, [
            '-r', 'emr', '-v', '--pool-emr-job-flows',
            '--additional-emr-info', info])

    def test_join_pool_with_same_instance_type_and_count(self):
        _, job_flow_id = self.make_pooled_job_flow(
            ec2_instance_type='m2.4xlarge',
            num_ec2_instances=20)

        self.assertJoins(job_flow_id, [
            '-r', 'emr', '-v', '--pool-emr-job-flows',
            '--ec2-instance-type', 'm2.4xlarge',
            '--num-ec2-instances', '20'])

    def test_join_pool_with_more_of_same_instance_type(self):
        _, job_flow_id = self.make_pooled_job_flow(
            ec2_instance_type='m2.4xlarge',
            num_ec2_instances=20)

        self.assertJoins(job_flow_id, [
            '-r', 'emr', '-v', '--pool-emr-job-flows',
            '--ec2-instance-type', 'm2.4xlarge',
            '--num-ec2-instances', '5'])

    def test_join_job_flow_with_bigger_instances(self):
        _, job_flow_id = self.make_pooled_job_flow(
            ec2_instance_type='m2.4xlarge',
            num_ec2_instances=20)

        self.assertJoins(job_flow_id, [
            '-r', 'emr', '-v', '--pool-emr-job-flows',
            '--ec2-instance-type', 'm1.small',
            '--num-ec2-instances', '20'])

    def test_join_job_flow_with_enough_cpu_and_memory(self):
        _, job_flow_id = self.make_pooled_job_flow(
            ec2_instance_type='c1.xlarge',
            num_ec2_instances=3)

        # join the pooled job flow even though it has less instances total,
        # since they're have enough memory and CPU
        self.assertJoins(job_flow_id, [
            '-r', 'emr', '-v', '--pool-emr-job-flows',
            '--ec2-instance-type', 'm1.small',
            '--num-ec2-instances', '10'])

    def test_dont_join_job_flow_with_instances_with_too_little_memory(self):
        _, job_flow_id = self.make_pooled_job_flow(
            ec2_instance_type='c1.xlarge',
            num_ec2_instances=20)

        self.assertDoesNotJoin(job_flow_id, [
            '-r', 'emr', '-v', '--pool-emr-job-flows',
            '--ec2-instance-type', 'm2.4xlarge',
            '--num-ec2-instances', '2'])

    def test_master_instance_has_to_be_big_enough(self):
        _, job_flow_id = self.make_pooled_job_flow(
            ec2_instance_type='c1.xlarge',
            num_ec2_instances=10)

        # We implicitly want a MASTER instance with c1.xlarge. The pooled
        # job flow has an m1.small master instance and 9 c1.xlarge core
        # instances, which doesn't match.
        self.assertDoesNotJoin(job_flow_id, [
            '-r', 'emr', '-v', '--pool-emr-job-flows',
            '--ec2-instance-type', 'c1.xlarge',
            '--num-ec2-instances', '1'])

    def test_unknown_instance_type_against_matching_pool(self):
        _, job_flow_id = self.make_pooled_job_flow(
            ec2_instance_type='a1.sauce',
            num_ec2_instances=10)

        self.assertJoins(job_flow_id, [
            '-r', 'emr', '-v', '--pool-emr-job-flows',
            '--ec2-instance-type', 'a1.sauce',
            '--num-ec2-instances', '10'])

    def test_unknown_instance_type_against_pool_with_more_instances(self):
        _, job_flow_id = self.make_pooled_job_flow(
            ec2_instance_type='a1.sauce',
            num_ec2_instances=20)

        self.assertJoins(job_flow_id, [
            '-r', 'emr', '-v', '--pool-emr-job-flows',
            '--ec2-instance-type', 'a1.sauce',
            '--num-ec2-instances', '10'])

    def test_unknown_instance_type_against_pool_with_less_instances(self):
        _, job_flow_id = self.make_pooled_job_flow(
            ec2_instance_type='a1.sauce',
            num_ec2_instances=5)

        self.assertDoesNotJoin(job_flow_id, [
            '-r', 'emr', '-v', '--pool-emr-job-flows',
            '--ec2-instance-type', 'a1.sauce',
            '--num-ec2-instances', '10'])

    def test_unknown_instance_type_against_other_instance_types(self):
        _, job_flow_id = self.make_pooled_job_flow(
            ec2_instance_type='m2.4xlarge',
            num_ec2_instances=100)

        # for all we know, "a1.sauce" instances have even more memory and CPU
        # than m2.4xlarge
        self.assertDoesNotJoin(job_flow_id, [
            '-r', 'emr', '-v', '--pool-emr-job-flows',
            '--ec2-instance-type', 'a1.sauce',
            '--num-ec2-instances', '2'])

    def test_can_join_job_flow_with_same_bid_price(self):
        _, job_flow_id = self.make_pooled_job_flow(
            ec2_master_instance_bid_price='0.25')

        self.assertJoins(job_flow_id, [
            '-r', 'emr', '-v', '--pool-emr-job-flows',
            '--ec2-master-instance-bid-price', '0.25'])

    def test_can_join_job_flow_with_higher_bid_price(self):
        _, job_flow_id = self.make_pooled_job_flow(
            ec2_master_instance_bid_price='25.00')

        self.assertJoins(job_flow_id, [
            '-r', 'emr', '-v', '--pool-emr-job-flows',
            '--ec2-master-instance-bid-price', '0.25'])

    def test_cant_join_job_flow_with_lower_bid_price(self):
        _, job_flow_id = self.make_pooled_job_flow(
            ec2_master_instance_bid_price='0.25',
            num_ec2_instances=100)

        self.assertDoesNotJoin(job_flow_id, [
            '-r', 'emr', '-v', '--pool-emr-job-flows',
            '--ec2-master-instance-bid-price', '25.00'])

    def test_on_demand_satisfies_any_bid_price(self):
        _, job_flow_id = self.make_pooled_job_flow()

        self.assertJoins(job_flow_id, [
            '-r', 'emr', '-v', '--pool-emr-job-flows',
            '--ec2-master-instance-bid-price', '25.00'])

    def test_no_bid_price_satisfies_on_demand(self):
        _, job_flow_id = self.make_pooled_job_flow(
            ec2_master_instance_bid_price='25.00')

        self.assertDoesNotJoin(job_flow_id, [
            '-r', 'emr', '-v', '--pool-emr-job-flows'])

    def test_core_and_task_instance_types(self):
        # a tricky test that mixes and matches different criteria
        _, job_flow_id = self.make_pooled_job_flow(
            ec2_core_instance_bid_price='0.25',
            ec2_task_instance_bid_price='25.00',
            ec2_task_instance_type='c1.xlarge',
            num_ec2_core_instances=2,
            num_ec2_task_instances=3)

        self.assertJoins(job_flow_id, [
            '-r', 'emr', '-v', '--pool-emr-job-flows',
            '--num-ec2-core-instances', '2',
            '--num-ec2-task-instances', '10',  # more instances, but smaller
            '--ec2-core-instance-bid-price', '0.10',
            '--ec2-master-instance-bid-price', '77.77',
            '--ec2-task-instance-bid-price', '22.00'])

    def test_dont_join_full_job_flow(self):
        dummy_runner, job_flow_id = self.make_pooled_job_flow('pool1')

        # fill the job flow
        self.mock_emr_job_flows[job_flow_id].steps = 255 * [
            MockEmrObject(
                state='COMPLETED',
                name='dummy',
                actiononfailure='CANCEL_AND_WAIT',
                args=[])]

        # a two-step job shouldn't fit
        self.assertDoesNotJoin(job_flow_id, [
            '-r', 'emr', '-v', '--pool-emr-job-flows',
            '--pool-name', 'pool1'],
            job_class=MRTwoStepJob)

    def test_join_almost_full_job_flow(self):
        dummy_runner, job_flow_id = self.make_pooled_job_flow('pool1')

        # fill the job flow
        self.mock_emr_job_flows[job_flow_id].steps = 255 * [
            MockEmrObject(
                state='COMPLETED',
                name='dummy',
                actiononfailure='CANCEL_AND_WAIT',
                enddatetime='definitely not none',
                args=[])]

        # a one-step job should fit
        self.assertJoins(job_flow_id, [
            '-r', 'emr', '-v', '--pool-emr-job-flows',
            '--pool-name', 'pool1'],
            job_class=MRWordCount)

    def test_dont_join_idle_with_steps(self):
        dummy_runner, job_flow_id = self.make_pooled_job_flow('pool1')

        self.mock_emr_job_flows[job_flow_id].steps = [
            MockEmrObject(
                state='WAITING',
                name='dummy',
                actiononfailure='CANCEL_AND_WAIT',
                args=[])]

        self.assertDoesNotJoin(job_flow_id, [
            '-r', 'emr', '-v', '--pool-emr-job-flows',
            '--pool-name', 'pool1'],
            job_class=MRWordCount)

    def test_dont_join_wrong_named_pool(self):
        _, job_flow_id = self.make_pooled_job_flow('pool1')

        self.assertDoesNotJoin(job_flow_id, [
            '-r', 'emr', '-v', '--pool-emr-job-flows',
            '--pool-name', 'not_pool1'])

    def test_dont_join_wrong_mrjob_version(self):
        _, job_flow_id = self.make_pooled_job_flow('pool1')

        old_version = mrjob.__version__

        try:
            mrjob.__version__ = 'OVER NINE THOUSAAAAAND'

            self.assertDoesNotJoin(job_flow_id, [
                '-r', 'emr', '-v', '--pool-emr-job-flows',
                '--pool-name', 'not_pool1'])
        finally:
            mrjob.__version__ = old_version

    def test_join_similarly_bootstrapped_pool(self):
        local_input_path = os.path.join(self.tmp_dir, 'input')
        with open(local_input_path, 'w') as input_file:
            input_file.write('bar\nfoo\n')

        _, job_flow_id = self.make_pooled_job_flow(
            bootstrap_files=[local_input_path])

        self.assertJoins(job_flow_id, [
            '-r', 'emr', '-v', '--pool-emr-job-flows',
            '--bootstrap-file', local_input_path])

    def test_dont_join_differently_bootstrapped_pool(self):
        local_input_path = os.path.join(self.tmp_dir, 'input')
        with open(local_input_path, 'w') as input_file:
            input_file.write('bar\nfoo\n')

        _, job_flow_id = self.make_pooled_job_flow()

        self.assertDoesNotJoin(job_flow_id, [
            '-r', 'emr', '-v', '--pool-emr-job-flows',
            '--bootstrap-file', local_input_path])

    def test_dont_join_differently_bootstrapped_pool_2(self):
        local_input_path = os.path.join(self.tmp_dir, 'input')
        with open(local_input_path, 'w') as input_file:
            input_file.write('bar\nfoo\n')

        bootstrap_path = os.path.join(self.tmp_dir, 'go.sh')
        with open(bootstrap_path, 'w') as f:
            f.write('#!/usr/bin/sh\necho "hi mom"\n')

        _, job_flow_id = self.make_pooled_job_flow()

        self.assertDoesNotJoin(job_flow_id, [
            '-r', 'emr', '-v', '--pool-emr-job-flows',
            '--bootstrap-action', bootstrap_path + ' a b c'])

    def test_pool_contention(self):
        _, job_flow_id = self.make_pooled_job_flow('robert_downey_jr')

        def runner_plz():
            mr_job = MRTwoStepJob([
                '-r', 'emr', '-v', '--pool-emr-job-flows',
                '--pool-name', 'robert_downey_jr'])
            mr_job.sandbox()
            runner = mr_job.make_runner()
            runner._prepare_for_launch()
            return runner

        runner1 = runner_plz()
        runner2 = runner_plz()

        jf1 = runner1.find_job_flow()
        jf2 = runner2.find_job_flow()
        self.assertEqual(jf1.jobflowid, job_flow_id)
        self.assertEqual(jf2, None)
        jf1.status = 'COMPLETED'

    def test_sorting_by_time(self):
        _, job_flow_id_1 = self.make_pooled_job_flow('pool1', minutes_ago=20)
        _, job_flow_id_2 = self.make_pooled_job_flow('pool1', minutes_ago=40)

        runner1 = self.make_simple_runner('pool1')
        runner2 = self.make_simple_runner('pool1')

        jf1 = runner1.find_job_flow()
        jf2 = runner2.find_job_flow()
        self.assertEqual(jf1.jobflowid, job_flow_id_1)
        self.assertEqual(jf2.jobflowid, job_flow_id_2)
        jf1.status = 'COMPLETED'
        jf2.status = 'COMPLETED'

    def test_sorting_by_cpu_hours(self):
        _, job_flow_id_1 = self.make_pooled_job_flow('pool1',
                                                     minutes_ago=40,
                                                     num_ec2_instances=2)
        _, job_flow_id_2 = self.make_pooled_job_flow('pool1',
                                                     minutes_ago=20,
                                                     num_ec2_instances=1)

        runner1 = self.make_simple_runner('pool1')
        runner2 = self.make_simple_runner('pool1')

        jf1 = runner1.find_job_flow()
        jf2 = runner2.find_job_flow()
        self.assertEqual(jf1.jobflowid, job_flow_id_1)
        self.assertEqual(jf2.jobflowid, job_flow_id_2)
        jf1.status = 'COMPLETED'
        jf2.status = 'COMPLETED'

    def test_dont_destroy_own_pooled_job_flow_on_failure(self):
        # Issue 242: job failure shouldn't kill the pooled job flows
        mr_job = MRTwoStepJob(['-r', 'emr', '-v',
                               '--pool-emr-job-flow'])
        mr_job.sandbox()

        self.mock_emr_failures = {('j-MOCKJOBFLOW0', 0): None}

        with mr_job.make_runner() as runner:
            self.assertIsInstance(runner, EMRJobRunner)

            with logger_disabled('mrjob.emr'):
                self.assertRaises(Exception, runner.run)

            emr_conn = runner.make_emr_conn()
            job_flow_id = runner.get_emr_job_flow_id()
            for _ in xrange(10):
                emr_conn.simulate_progress(job_flow_id)

            job_flow = emr_conn.describe_jobflow(job_flow_id)
            self.assertEqual(job_flow.state, 'WAITING')

        # job shouldn't get terminated by cleanup
        emr_conn = runner.make_emr_conn()
        job_flow_id = runner.get_emr_job_flow_id()
        for _ in xrange(10):
            emr_conn.simulate_progress(job_flow_id)

        job_flow = emr_conn.describe_jobflow(job_flow_id)
        self.assertEqual(job_flow.state, 'WAITING')

    def test_dont_destroy_other_pooled_job_flow_on_failure(self):
        # Issue 242: job failure shouldn't kill the pooled job flows
        _, job_flow_id = self.make_pooled_job_flow()

        self.mock_emr_failures = {(job_flow_id, 0): None}

        mr_job = MRTwoStepJob(['-r', 'emr', '-v',
                               '--pool-emr-job-flow'])
        mr_job.sandbox()

        self.mock_emr_failures = {('j-MOCKJOBFLOW0', 0): None}

        with mr_job.make_runner() as runner:
            self.assertIsInstance(runner, EMRJobRunner)

            with logger_disabled('mrjob.emr'):
                self.assertRaises(Exception, runner.run)

            self.assertEqual(runner.get_emr_job_flow_id(), job_flow_id)

            emr_conn = runner.make_emr_conn()
            for _ in xrange(10):
                emr_conn.simulate_progress(job_flow_id)

            job_flow = emr_conn.describe_jobflow(job_flow_id)
            self.assertEqual(job_flow.state, 'WAITING')

        # job shouldn't get terminated by cleanup
        emr_conn = runner.make_emr_conn()
        job_flow_id = runner.get_emr_job_flow_id()
        for _ in xrange(10):
            emr_conn.simulate_progress(job_flow_id)

        job_flow = emr_conn.describe_jobflow(job_flow_id)
        self.assertEqual(job_flow.state, 'WAITING')


class PoolingDisablingTestCase(MockEMRAndS3TestCase):

    MRJOB_CONF_CONTENTS = {'runners': {'emr': {
        'check_emr_status_every': 0.00,
        's3_sync_wait_time': 0.00,
        'pool_emr_job_flows': True,
    }}}

    def test_can_turn_off_pooling_from_cmd_line(self):
        mr_job = MRTwoStepJob(['-r', 'emr', '-v', '--no-pool-emr-job-flows'])
        mr_job.sandbox()

        with mr_job.make_runner() as runner:
            self.prepare_runner_for_ssh(runner)
            runner.run()

            job_flow_id = runner.get_emr_job_flow_id()
            jf = runner.make_emr_conn().describe_jobflow(job_flow_id)
            self.assertEqual(jf.keepjobflowalivewhennosteps, 'false')


class S3LockTestCase(MockEMRAndS3TestCase):

    def setUp(self):
        super(S3LockTestCase, self).setUp()
        self.make_buckets()

    def make_buckets(self):
        self.add_mock_s3_data({'locks': {
            'expired_lock': 'x',
        }}, datetime.utcnow() - timedelta(minutes=30))
        self.lock_uri = 's3://locks/some_lock'
        self.expired_lock_uri = 's3://locks/expired_lock'

    def test_lock(self):
        # Most basic test case
        runner = EMRJobRunner(conf_paths=[])
        s3_conn = runner.make_s3_conn()

        self.assertEqual(
            True, attempt_to_acquire_lock(s3_conn, self.lock_uri, 0, 'jf1'))

        self.assertEqual(
            False, attempt_to_acquire_lock(s3_conn, self.lock_uri, 0, 'jf2'))

    def test_lock_expiration(self):
        runner = EMRJobRunner(conf_paths=[])
        s3_conn = runner.make_s3_conn()
        did_lock = attempt_to_acquire_lock(
            s3_conn, self.expired_lock_uri, 0, 'jf1',
            mins_to_expiration=5)
        self.assertEqual(True, did_lock)

    def test_key_race_condition(self):
        # Test case where one attempt puts the key in existence
        runner = EMRJobRunner(conf_paths=[])
        s3_conn = runner.make_s3_conn()

        key = _lock_acquire_step_1(s3_conn, self.lock_uri, 'jf1')
        self.assertNotEqual(key, None)

        key2 = _lock_acquire_step_1(s3_conn, self.lock_uri, 'jf2')
        self.assertEqual(key2, None)

    def test_read_race_condition(self):
        # test case where both try to create the key
        runner = EMRJobRunner(conf_paths=[])
        s3_conn = runner.make_s3_conn()

        key = _lock_acquire_step_1(s3_conn, self.lock_uri, 'jf1')
        self.assertNotEqual(key, None)

        # acquire the key by subversive means to simulate contention
        bucket_name, key_prefix = parse_s3_uri(self.lock_uri)
        bucket = s3_conn.get_bucket(bucket_name)
        key2 = bucket.get_key(key_prefix)

        # and take the lock!
        key2.set_contents_from_string('jf2')

        self.assertFalse(_lock_acquire_step_2(key, 'jf1'), 'Lock should fail')


class TestCatFallback(MockEMRAndS3TestCase):

    def test_s3_cat(self):
        self.add_mock_s3_data(
            {'walrus': {'one': 'one_text',
                        'two': 'two_text',
                        'three': 'three_text'}})

        runner = EMRJobRunner(s3_scratch_uri='s3://walrus/tmp',
                              conf_paths=[])

        self.assertEqual(list(runner.cat('s3://walrus/one')), ['one_text\n'])

    def test_ssh_cat(self):
        runner = EMRJobRunner(conf_paths=[])
        self.prepare_runner_for_ssh(runner)
        mock_ssh_file('testmaster', 'etc/init.d', 'meow')

        self.assertEqual(
            list(runner.cat(SSH_PREFIX + runner._address + '/etc/init.d')),
            ['meow\n'])
        self.assertRaises(
            IOError, list,
            runner.cat(SSH_PREFIX + runner._address + '/does_not_exist'))

class CleanUpJobTestCase(MockEMRAndS3TestCase):

    @contextmanager
    def _test_mode(self, mode):
        r = EMRJobRunner(conf_paths=[])
        with nested(
            patch.object(r, '_cleanup_local_scratch'),
            patch.object(r, '_cleanup_remote_scratch'),
            patch.object(r, '_cleanup_logs'),
            patch.object(r, '_cleanup_job'),
            patch.object(r, '_cleanup_job_flow')) as mocks:
            r.cleanup(mode=mode)
            yield mocks

    def _quick_runner(self):
        r = EMRJobRunner(conf_paths=[])
        r._emr_job_flow_id = 'j-ESSEOWENS'
        r._address = 'Albuquerque, NM'
        r._ran_job = False
        return r

    def test_cleanup_all(self):
        with self._test_mode('ALL') as (
                m_local_scratch,
                m_remote_scratch,
                m_logs,
                m_jobs,
                m_job_flows):
            self.assertFalse(m_job_flows.called)
            self.assertFalse(m_jobs.called)
            self.assertTrue(m_local_scratch.called)
            self.assertTrue(m_remote_scratch.called)
            self.assertTrue(m_logs.called)

    def test_cleanup_job(self):
        with self._test_mode('JOB') as (
                m_local_scratch,
                m_remote_scratch,
                m_logs,
                m_jobs,
                m_job_flows):
            self.assertFalse(m_local_scratch.called)
            self.assertFalse(m_remote_scratch.called)
            self.assertFalse(m_logs.called)
            self.assertFalse(m_job_flows.called)
            self.assertFalse(m_jobs.called)  # Only will trigger on failure

    def test_cleanup_none(self):
        with self._test_mode('NONE') as (
                m_local_scratch,
                m_remote_scratch,
                m_logs,
                m_jobs,
                m_job_flows):
            self.assertFalse(m_local_scratch.called)
            self.assertFalse(m_remote_scratch.called)
            self.assertFalse(m_logs.called)
            self.assertFalse(m_jobs.called)
            self.assertFalse(m_job_flows.called)

    def test_job_cleanup_mechanics_succeed(self):
        with no_handlers_for_logger():
            r = self._quick_runner()
            with patch.object(mrjob.emr, 'ssh_terminate_single_job') as m:
                r._cleanup_job()
            self.assertTrue(m.called)
            m.assert_any_call(['ssh'], 'Albuquerque, NM', None)

    def test_job_cleanup_mechanics_ssh_fail(self):
        def die_ssh(*args, **kwargs):
            raise IOError

        with no_handlers_for_logger('mrjob.emr'):
            r = self._quick_runner()
            stderr = StringIO()
            log_to_stream('mrjob.emr', stderr)
            with patch.object(mrjob.emr, 'ssh_terminate_single_job',
                              side_effect=die_ssh):
                r._cleanup_job()
                self.assertIn('Unable to kill job', stderr.getvalue())

    def test_job_cleanup_mechanics_io_fail(self):
        def die_io(*args, **kwargs):
            raise IOError

        with no_handlers_for_logger('mrjob.emr'):
            r = self._quick_runner()
            with patch.object(mrjob.emr, 'ssh_terminate_single_job',
                              side_effect=die_io):
                stderr = StringIO()
                log_to_stream('mrjob.emr', stderr)
                r._cleanup_job()
                self.assertIn('Unable to kill job', stderr.getvalue())

    def test_dont_kill_if_successful(self):
        with no_handlers_for_logger('mrjob.emr'):
            r = self._quick_runner()
            with patch.object(mrjob.emr, 'ssh_terminate_single_job') as m:
                r._ran_job = True
                r._cleanup_job()
                m.assert_not_called()

    def test_kill_job_flow(self):
        with no_handlers_for_logger('mrjob.emr'):
            r = self._quick_runner()
            with patch.object(mrjob.emr.EMRJobRunner, 'make_emr_conn') as m:
                r._cleanup_job_flow()
                self.assertTrue(m().terminate_jobflow.called)

    def test_kill_job_flow_if_successful(self):
        # If they are setting up the cleanup to kill the job flow, mrjob should
        # kill the job flow independent of job success.
        with no_handlers_for_logger('mrjob.emr'):
            r = self._quick_runner()
            with patch.object(mrjob.emr.EMRJobRunner, 'make_emr_conn') as m:
                r._ran_job = True
                r._cleanup_job_flow()
                self.assertTrue(m().terminate_jobflow.called)

    def test_kill_persistent_job_flow(self):
        with no_handlers_for_logger('mrjob.emr'):
            r = self._quick_runner()
            with patch.object(mrjob.emr.EMRJobRunner, 'make_emr_conn') as m:
                r._opts['emr_job_flow_id'] = 'j-MOCKJOBFLOW0'
                r._cleanup_job_flow()
                self.assertTrue(m().terminate_jobflow.called)


class JobWaitTestCase(MockEMRAndS3TestCase):

    # A list of job ids that hold booleans of whether or not the job can
    # acquire a lock. Helps simulate mrjob.emr.attempt_to_acquire_lock.
    JOB_ID_LOCKS = {
        'j-fail-lock': False,
        'j-successful-lock': True,
        'j-brown': True,
        'j-epic-fail-lock': False
    }

    def setUp(self):
        super(JobWaitTestCase, self).setUp()
        self.future_jobs = []
        self.jobs = []
        self.sleep_counter = 0

        def side_effect_lock_uri(*args):
            return args[0]  # Return the only arg given to it.

        def side_effect_acquire_lock(*args):
            job_id = args[1].jobflowid
            return self.JOB_ID_LOCKS[job_id]

        def side_effect_usable_job_flows(*args, **kwargs):
            return_jobs = []
            for job in self.jobs:
                if job.jobflowid not in kwargs['exclude']:
                    return_jobs.append(job)
            return return_jobs

        def side_effect_time_sleep(*args):
            self.sleep_counter += 1
            if len(self.future_jobs) > 0:
                future_job = self.future_jobs.pop(0)
                self.jobs.append(future_job)

        self.simple_patch(EMRJobRunner, 'make_emr_conn')
        self.simple_patch(S3Filesystem, 'make_s3_conn',
                          side_effect=self._mock_boto_connect_s3)
        self.simple_patch(EMRJobRunner, 'usable_job_flows',
            side_effect=side_effect_usable_job_flows)
        self.simple_patch(EMRJobRunner, '_lock_uri',
            side_effect=side_effect_lock_uri)
        self.simple_patch(mrjob.emr, 'attempt_to_acquire_lock',
            side_effect=side_effect_acquire_lock)
        self.simple_patch(time, 'sleep',
            side_effect=side_effect_time_sleep)

    def tearDown(self):
        super(JobWaitTestCase, self).tearDown()
        self.jobs = []
        self.future_jobs = []

    def add_job_flow(self, job_names, job_list):
        """Puts a fake job flow into a list of jobs for testing."""
        for name in job_names:
            jf = Mock()
            jf.state = 'WAITING'
            jf.jobflowid = name
            job_list.append(jf)

    def test_no_waiting_for_job_pool_fail(self):
        self.add_job_flow(['j-fail-lock'], self.jobs)
        runner = EMRJobRunner(conf_paths=[])
        runner._opts['pool_wait_minutes'] = 0
        result = runner.find_job_flow()
        self.assertEqual(result, None)
        self.assertEqual(self.sleep_counter, 0)

    def test_no_waiting_for_job_pool_success(self):
        self.add_job_flow(['j-fail-lock'], self.jobs)
        runner = EMRJobRunner(conf_paths=[])
        runner._opts['pool_wait_minutes'] = 0
        result = runner.find_job_flow()
        self.assertEqual(result, None)

    def test_acquire_lock_on_first_attempt(self):
        self.add_job_flow(['j-successful-lock'], self.jobs)
        runner = EMRJobRunner(conf_paths=[])
        runner._opts['pool_wait_minutes'] = 1
        result = runner.find_job_flow()
        self.assertEqual(result.jobflowid, 'j-successful-lock')
        self.assertEqual(self.sleep_counter, 0)

    def test_sleep_then_acquire_lock(self):
        self.add_job_flow(['j-fail-lock'], self.jobs)
        self.add_job_flow(['j-successful-lock'], self.future_jobs)
        runner = EMRJobRunner(conf_paths=[])
        runner._opts['pool_wait_minutes'] = 1
        result = runner.find_job_flow()
        self.assertEqual(result.jobflowid, 'j-successful-lock')
        self.assertEqual(self.sleep_counter, 1)

    def test_timeout_waiting_for_job_flow(self):
        self.add_job_flow(['j-fail-lock'], self.jobs)
        self.add_job_flow(['j-epic-fail-lock'], self.future_jobs)
        runner = EMRJobRunner(conf_paths=[])
        runner._opts['pool_wait_minutes'] = 1
        result = runner.find_job_flow()
        self.assertEqual(result, None)
        self.assertEqual(self.sleep_counter, 2)


class BuildStreamingStepTestCase(FastEMRTestCase):

    def setUp(self):
        super(BuildStreamingStepTestCase, self).setUp()
        self.runner = EMRJobRunner(
            mr_job_script='my_job.py', conf_paths=[], stdin=StringIO())
        self.runner._add_job_files_for_upload()

        self.simple_patch(
            self.runner, '_s3_step_input_uris', return_value=['input'])
        self.simple_patch(
            self.runner, '_s3_step_output_uri', return_value=['output'])
        self.simple_patch(
            self.runner, '_get_jar', return_value=['streaming.jar'])
<<<<<<< HEAD
=======
        self.runner._script = {
            'name': 'my_job.py',
            'path': os.path.abspath('tests/mr_testing_job.py'),
        }
>>>>>>> f53191d8

        self.simple_patch(boto.emr, 'StreamingStep', dict)

    def _assert_streaming_step(self, step, step_num=0, num_steps=1, **kwargs):
        d = self.runner._build_streaming_step(step, step_num, num_steps)
        for k, v in kwargs.iteritems():
            self.assertEqual(d[k], v)

    def test_basic_mapper(self):
        self._assert_streaming_step(
            {
                'type': 'streaming',
                'mapper': {
                    'type': 'script',
                },
            },
            mapper="python my_job.py --step-num=0 --mapper",
            reducer=None,
        )

    def test_basic_reducer(self):
        self._assert_streaming_step(
            {
                'type': 'streaming',
                'reducer': {
                    'type': 'script',
                },
            },
            mapper="cat",
            reducer="python my_job.py --step-num=0 --reducer",
        )

    def test_pre_filters(self):
        self._assert_streaming_step(
            {
                'type': 'streaming',
                'mapper': {
                    'type': 'script',
                    'pre_filter': 'grep anything',
                },
                'combiner': {
                    'type': 'script',
                    'pre_filter': 'grep nothing',
                },
                'reducer': {
                    'type': 'script',
                    'pre_filter': 'grep something',
                },
            },
            mapper=("bash -c 'grep anything | python my_job.py --step-num=0"
                    " --mapper'"),
            combiner=("bash -c 'grep nothing | python my_job.py --step-num=0"
                    " --combiner'"),
            reducer=("bash -c 'grep something | python my_job.py --step-num=0"
                    " --reducer'"),
        )

    def test_combiner_018(self):
        self.runner._inferred_hadoop_version = '0.18'
        self._assert_streaming_step(
            {
                'type': 'streaming',
                'mapper': {
                    'type': 'command',
                    'command': 'cat',
                },
                'combiner': {
                    'type': 'script',
                },
            },
            mapper=("bash -c 'cat | sort | python my_job.py --step-num=0"
                    " --combiner'"),
            reducer=None,
        )

    def test_pre_filters_018(self):
        self.runner._inferred_hadoop_version = '0.18'
        self._assert_streaming_step(
            {
                'type': 'streaming',
                'mapper': {
                    'type': 'script',
                    'pre_filter': 'grep anything',
                },
                'combiner': {
                    'type': 'script',
                    'pre_filter': 'grep nothing',
                },
                'reducer': {
                    'type': 'script',
                    'pre_filter': 'grep something',
                },
            },
            mapper=("bash -c 'grep anything | python my_job.py --step-num=0"
                    " --mapper | sort | grep nothing | python my_job.py"
                    " --step-num=0 --combiner'"),
            reducer=("bash -c 'grep something | python my_job.py --step-num=0"
                    " --reducer'"),
        )

    def test_pre_filter_escaping(self):
        # ESCAPE ALL THE THINGS!!!
        self._assert_streaming_step(
            {
                'type': 'streaming',
                'mapper': {
                    'type': 'script',
                    'pre_filter': bash_wrap("grep 'anything'"),
                },
            },
            mapper=(
                "bash -c 'bash -c '\\''grep"
                " '\\''\\'\\'''\\''anything'\\''\\'\\'''\\'''\\'' |"
                " python my_job.py --step-num=0 --mapper'"),
        )<|MERGE_RESOLUTION|>--- conflicted
+++ resolved
@@ -2816,13 +2816,6 @@
             self.runner, '_s3_step_output_uri', return_value=['output'])
         self.simple_patch(
             self.runner, '_get_jar', return_value=['streaming.jar'])
-<<<<<<< HEAD
-=======
-        self.runner._script = {
-            'name': 'my_job.py',
-            'path': os.path.abspath('tests/mr_testing_job.py'),
-        }
->>>>>>> f53191d8
 
         self.simple_patch(boto.emr, 'StreamingStep', dict)
 
