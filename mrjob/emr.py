--- conflicted
+++ resolved
@@ -255,7 +255,7 @@
 
 
 def _attempt_to_acquire_lock(s3_fs, lock_uri, sync_wait_time, job_key,
-                             seconds_to_expiration=None):
+                             mins_to_expiration=None):
     """Returns True if this session successfully took ownership of the lock
     specified by ``lock_uri``.
     """
@@ -271,12 +271,12 @@
 
     # if there's an unexpired lock, give up
     if key_data:
-        if seconds_to_expiration is None:
+        if mins_to_expiration is None:
             return False
         else:
             # dateutil is a boto3 dependency
             age = _boto3_now() - key_data['LastModified']
-            if age <= timedelta(seconds=seconds_to_expiration):
+            if age <= timedelta(minutes=mins_to_expiration):
                 return False
 
     # try to write our job's key
@@ -783,11 +783,7 @@
 
         exists = False
 
-<<<<<<< HEAD
-        for uri, obj in self.fs._ls(path):
-=======
         for uri, obj in self.fs.s3._ls(path):
->>>>>>> 707c48b1
             exists = True
 
             # we currently just look for 'ongoing-request="false"'
@@ -2412,11 +2408,10 @@
         """Get the ID of the cluster our job is running on, or ``None``."""
         return self._cluster_id
 
-<<<<<<< HEAD
+    # AFFIRM: cluster pooling code is similar but not identical to main fork.
+    # May need to merge main fork features by hand
+
     def _compare_cluster_setup(self, emr_client, cluster_info, req_pool_hash):
-=======
-    def _compare_cluster_setup(self, emr_client, cluster, req_pool_hash):
->>>>>>> 707c48b1
         """Check if the required configuration fields of the given cluster are
         the same as in the requested cluster.
 
@@ -2434,16 +2429,11 @@
 
         :param emr_client: a boto3 EMR client. See
                            :py:meth:`~mrjob.emr.EMRJobRunner.make_emr_client`
-<<<<<<< HEAD
         :param cluster_info: EMR cluster and instance group information.
-=======
-        :param cluster: EMR cluster dict to check if we are able to join.
->>>>>>> 707c48b1
         :param req_pool_hash: Required pool hash. See :py:meth:`_pool_hash`.
 
         :return: A hashable key to sort clusters by.
         """
-<<<<<<< HEAD
         cluster = cluster_info['Cluster']
         instances = cluster_info['Instances']
 
@@ -2479,40 +2469,6 @@
             # of partial release labels like it does for AMI versions.
             release_label = cluster.get('ReleaseLabel')
 
-=======
-        cluster_id = cluster['Id']
-
-        log.debug('  Considering joining cluster %s...' % cluster_id)
-
-        # skip if user specified a key pair and it doesn't match
-        if (self._opts['ec2_key_pair'] and
-                self._opts['ec2_key_pair'] !=
-                cluster['Ec2InstanceAttributes'].get('Ec2KeyName')):
-            log.debug('    ec2 key pair mismatch')
-            return
-
-        # only take persistent clusters
-        if cluster['AutoTerminate']:
-            log.debug('    not persistent')
-            return
-
-        # match pool name, and (bootstrap) hash
-        pool_hash, pool_name = _pool_hash_and_name(cluster)
-
-        if req_pool_hash != pool_hash:
-            log.debug('    pool hash mismatch')
-            return
-
-        if self._opts['pool_name'] != pool_name:
-            log.debug('    pool name mismatch')
-            return
-
-        if self._opts['release_label']:
-            # just check for exact match. EMR doesn't have a concept
-            # of partial release labels like it does for AMI versions.
-            release_label = cluster.get('ReleaseLabel')
-
->>>>>>> 707c48b1
             if release_label != self._opts['release_label']:
                 log.debug('    release label mismatch')
                 return
@@ -2535,7 +2491,6 @@
         if self._opts['ebs_root_volume_gb']:
             if 'EbsRootVolumeSize' not in cluster:
                 log.debug('    EBS root volume size not set')
-<<<<<<< HEAD
                 return
             elif (cluster['EbsRootVolumeSize'] <
                     self._opts['ebs_root_volume_gb']):
@@ -2688,162 +2643,6 @@
         emr_client = self.make_emr_client()
         req_pool_hash = self._pool_hash()
 
-=======
-                return
-            elif (cluster['EbsRootVolumeSize'] <
-                    self._opts['ebs_root_volume_gb']):
-                log.debug('    EBS root volume size too small')
-                return
-        else:
-            if 'EbsRootVolumeSize' in cluster:
-                log.debug('    uses non-default EBS root volume size')
-                return
-
-        applications = self._applications()
-        if applications:
-            # use case-insensitive mapping (see #1417)
-            expected_applications = set(a.lower() for a in applications)
-
-            cluster_applications = set(
-                a['Name'].lower() for a in cluster.get('Applications', []))
-
-            if not expected_applications <= cluster_applications:
-                log.debug('    missing applications: %s' % ', '.join(
-                    sorted(expected_applications - cluster_applications)))
-                return
-
-        emr_configurations = cluster.get('Configurations', [])
-        if self._opts['emr_configurations'] != emr_configurations:
-            log.debug('    emr configurations mismatch')
-            return
-
-        subnet = cluster['Ec2InstanceAttributes'].get('Ec2SubnetId')
-        if isinstance(self._opts['subnet'], list):
-            matches = (subnet in self._opts['subnet'])
-        else:
-            # empty subnet is the same as no subnet. see #1931
-            matches = (subnet == (self._opts['subnet'] or None))
-
-        if not matches:
-            log.debug('    subnet mismatch')
-            return
-
-        collection_type = cluster.get('InstanceCollectionType',
-                                      'INSTANCE_GROUP')
-
-        instance_sort_key = None
-
-        if self._opts['instance_fleets']:
-            if collection_type != 'INSTANCE_FLEET':
-                log.debug('    does not use instance fleets')
-                return
-
-            actual_fleets = list(_boto3_paginate(
-                'InstanceFleets', emr_client, 'list_instance_fleets',
-                ClusterId=cluster_id))
-
-            req_fleets = self._opts['instance_fleets']
-
-            instance_sort_key = _instance_fleets_satisfy(
-                actual_fleets, req_fleets)
-        else:
-            if collection_type != 'INSTANCE_GROUP':
-                log.debug('    does not use instance groups')
-                return
-
-            # check memory and compute units, bailing out if we hit
-            # an instance with too little memory
-            actual_igs = list(_boto3_paginate(
-                'InstanceGroups', emr_client, 'list_instance_groups',
-                ClusterId=cluster_id))
-
-            requested_igs = self._instance_groups()
-
-            instance_sort_key = _instance_groups_satisfy(
-                actual_igs, requested_igs)
-
-        if not instance_sort_key:
-            return
-
-        log.debug('    OK - valid cluster setup')
-        return instance_sort_key
-
-    def _check_cluster_state(self, emr_client, cluster, num_steps):
-        """Check if the given cluster's state is in a state we can join. This
-        is unlike :py:meth:`~mrjob.emr.EMRJobRunner._compare_cluster_setup`
-        which only checks for preconfigured fields.
-
-        These checks include
-
-        - there is room for our job in the cluster (clusters top out at
-          256 steps)
-        - the cluster does not have a running step
-
-        :param emr_client: a boto3 EMR client. See
-                           :py:meth:`~mrjob.emr.EMRJobRunner.make_emr_client`
-        :param cluster: EMR cluster dict to check if we are able to join.
-        :param num_steps: The number of steps this job requires.
-
-        :return: -1 on failure or num_steps_in_cluster on success
-        """
-        steps = list(_boto3_paginate(
-            'Steps',
-            emr_client, 'list_steps', ClusterId=cluster['Id']))
-
-        if self._opts['release_label']:
-            max_steps = _4_X_MAX_STEPS
-        else:
-            image_version = cluster.get('RunningAmiVersion', '')
-            max_steps = map_version(image_version, _IMAGE_VERSION_TO_MAX_STEPS)
-
-        # don't add more steps than EMR will allow/display through the API
-        if len(steps) + num_steps > max_steps:
-            log.debug('    no room for our steps')
-            return -1
-
-        # in rare cases, cluster can be WAITING *and* have incomplete
-        # steps. We could just check for PENDING steps, but we're
-        # trying to be defensive about EMR adding a new step state.
-        # Not entirely sure what to make of CANCEL_PENDING
-        for step in steps:
-            if (step['Status']['State'] not in (
-                    'CANCELLED', 'INTERRUPTED') and
-                    not step['Status'].get('Timeline', {}).get(
-                        'EndDateTime')):
-                log.debug('    unfinished steps')
-                return -1
-
-        log.debug('    OK - valid cluster state')
-        return len(steps)
-
-    def _usable_clusters(self, valid_clusters, invalid_clusters,
-                         locked_clusters, num_steps):
-        """Get clusters that this runner can join, returning a list of
-        ``(cluster_id, num_steps)`` (number of steps is used for locking).
-
-        This list is sorted by
-        - total compute units for core + task nodes
-        - total compute units for master node
-        - time left to an even instance hour
-
-        Note: this will update pass-by-reference arguments `valid_clusters`
-        and `invalid_clusters`.
-
-        :param valid_clusters: A map of cluster id to cluster info with a valid
-                               setup; thus we do not need to check their setup
-                               again.
-        :param invalid_clusters: A set of clusters with an invalid setup; thus
-                                 we skip these clusters.
-        :param locked_clusters: A set of clusters managed by the callee that
-                                are in a "locked" state.
-        :param num_steps: The number of steps this job requires.
-
-        :return: list of tuples of (cluster_id, num_steps_in_cluster)
-        """
-        emr_client = self.make_emr_client()
-        req_pool_hash = self._pool_hash()
-
->>>>>>> 707c48b1
         # list of (sort_key, cluster_id, num_steps)
         key_cluster_steps_list = []
 
@@ -2851,7 +2650,6 @@
                 'Clusters', emr_client, 'list_clusters',
                 ClusterStates=['WAITING']):
             cluster_id = cluster_summary['Id']
-<<<<<<< HEAD
 
             # this may be a retry due to locked clusters
             if cluster_id in invalid_clusters or cluster_id in locked_clusters:
@@ -2878,35 +2676,6 @@
                 # be valid when we next check
                 continue
 
-=======
-
-            # this may be a retry due to locked clusters
-            if cluster_id in invalid_clusters or cluster_id in locked_clusters:
-                log.debug('    excluded')
-                continue
-
-            # if we haven't seen this cluster before then check the setup
-            cluster, instance_sort_key = valid_clusters.get(cluster_id,
-                                                            (None, None,))
-            if cluster is None:
-                cluster = emr_client.describe_cluster(
-                    ClusterId=cluster_id)['Cluster']
-                instance_sort_key = self._compare_cluster_setup(
-                    emr_client, cluster, req_pool_hash)
-                if not instance_sort_key:
-                    invalid_clusters.add(cluster_id)
-                    continue
-                valid_clusters[cluster_id] = (cluster, instance_sort_key,)
-
-            # always check the cluster state
-            num_steps_in_cluster = self._check_cluster_state(
-                emr_client, cluster, num_steps)
-            if num_steps_in_cluster == -1:
-                # don't add to invalid cluster list since the cluster may
-                # be valid when we next check
-                continue
-
->>>>>>> 707c48b1
             key_cluster_steps_list.append(
                 (instance_sort_key, cluster_id, num_steps_in_cluster,))
 
@@ -2942,11 +2711,7 @@
             if cluster_info_list:
                 cluster_id, cluster_num_steps = cluster_info_list[-1]
                 status = _attempt_to_acquire_lock(
-<<<<<<< HEAD
-                    self.fs, self._lock_uri(cluster_id, cluster_num_steps),
-=======
                     self.fs.s3, self._lock_uri(cluster_id, cluster_num_steps),
->>>>>>> 707c48b1
                     self._opts['cloud_fs_sync_secs'], self._job_key)
                 if status:
                     log.debug('Acquired lock on cluster %s', cluster_id)
@@ -2954,13 +2719,10 @@
                 else:
                     log.debug("Can't acquire lock on cluster %s", cluster_id)
                     locked_clusters.add(cluster_id)
-<<<<<<< HEAD
             elif bypass_pool_wait and not valid_clusters:
                 # Enter cluster creation queue. Once we exit, do nothing so we
                 # just re-enter the _find_cluster loop.
                 self.scheduling_queue.enter_cluster_creation_queue()
-=======
->>>>>>> 707c48b1
             elif max_wait_time == 0:
                 return None
             else:
