# -*- coding: utf-8 -*-
# Copyright 2016-2018 Yelp
# Copyright 2019 Yelp and Contributors
#
# Licensed under the Apache License, Version 2.0 (the "License");
# you may not use this file except in compliance with the License.
# You may obtain a copy of the License at
#
# http://www.apache.org/licenses/LICENSE-2.0
#
# Unless required by applicable law or agreed to in writing, software
# distributed under the License is distributed on an "AS IS" BASIS,
# WITHOUT WARRANTIES OR CONDITIONS OF ANY KIND, either express or implied.
# See the License for the specific language governing permissions and
# limitations under the License.
import socket
from ssl import SSLError

from botocore.exceptions import ClientError

from mrjob.aws import _AWS_MAX_TRIES
<<<<<<< HEAD
=======
from mrjob.aws import _boto3_paginate
>>>>>>> ed59dbc8
from mrjob.aws import _wrap_aws_client
from mrjob.aws import EC2_INSTANCE_TYPE_TO_COMPUTE_UNITS
from mrjob.aws import EC2_INSTANCE_TYPE_TO_MEMORY

from tests.mock_boto3 import MockBoto3TestCase
from tests.py2 import patch
from tests.sandbox import BasicTestCase


class EC2InstanceTypeTestCase(BasicTestCase):

    def test_ec2_instance_dicts_match(self):
        self.assertEqual(
            set(EC2_INSTANCE_TYPE_TO_COMPUTE_UNITS),
            set(EC2_INSTANCE_TYPE_TO_MEMORY))


class WrapAWSClientTestCase(MockBoto3TestCase):
    """Test that _wrap_aws_client() works as expected.

    We're going to wrap S3Client.list_buckets(), but it should work the
    same on any method on any AWS client/resource."""

    def setUp(self):
        super(WrapAWSClientTestCase, self).setUp()

        # don't actually wait between retries
        self.sleep = self.start(patch('time.sleep'))

        self.log = self.start(patch('mrjob.retry.log'))

        self.list_buckets = self.start(patch(
            'tests.mock_boto3.s3.MockS3Client.list_buckets',
            side_effect=[dict(Buckets=[])]))

        self.client = self.client('s3')
        self.wrapped_client = _wrap_aws_client(self.client)

    def add_transient_error(self, ex):
        self.list_buckets.side_effect = (
            [ex] + list(self.list_buckets.side_effect))

    def test_unwrapped_no_errors(self):
        # just a sanity check of our mocks
        self.assertEqual(self.client.list_buckets(), dict(Buckets=[]))

    def test_unwrapped_with_errors(self):
        self.add_transient_error(socket.error(104, 'Connection reset by peer'))

        self.assertRaises(socket.error, self.client.list_buckets)

    def test_wrapped_no_errors(self):
        self.assertEqual(self.wrapped_client.list_buckets(), dict(Buckets=[]))

        self.assertFalse(self.log.info.called)

    def assert_retry(self, ex):
        self.add_transient_error(ex)
        self.assertEqual(self.wrapped_client.list_buckets(), dict(Buckets=[]))
        self.assertTrue(self.log.info.called)

    def assert_no_retry(self, ex):
        self.add_transient_error(ex)
        self.assertRaises(ex.__class__, self.wrapped_client.list_buckets)
        self.assertFalse(self.log.info.called)

    def test_socket_connection_reset_by_peer(self):
        self.assert_retry(socket.error(104, 'Connection reset by peer'))

    def test_socket_connection_timed_out(self):
        self.assert_retry(socket.error(110, 'Connection timed out'))

    def test_other_socket_errors(self):
        self.assert_no_retry(socket.error(111, 'Connection refused'))

    def test_ssl_read_op_timed_out_error(self):
        self.assert_retry(SSLError('The read operation timed out'))

    def test_ssl_write_op_timed_out_error(self):
        self.assert_retry(SSLError('The write operation timed out'))

    def test_other_ssl_error(self):
        self.assert_no_retry(SSLError('certificate verify failed'))

    def test_throttling_error(self):
        self.assert_retry(ClientError(
            dict(
                Error=dict(
                    Code='ThrottlingError'
                )
            ),
            'ListBuckets'))

    def test_aws_505_error(self):
        self.assert_retry(ClientError(
            dict(
                ResponseMetadata=dict(
                    HTTPStatusCode=505
                )
            ),
            'ListBuckets'))

    def test_other_client_error(self):
        self.assert_no_retry(ClientError(
            dict(
                Error=dict(
                    Code='AccessDenied',
                    Message='Access Denied',
                ),
                ResponseMetadata=dict(
                    HTTPStatusCode=403
                ),
            ),
            'GetBucketLocation'))

    def test_other_error(self):
        self.assert_no_retry(ValueError())

    def test_two_retriable_errors(self):
        self.add_transient_error(socket.error(110, 'Connection timed out'))
        self.add_transient_error(SSLError('The read operation timed out'))
        self.assertEqual(self.wrapped_client.list_buckets(), dict(Buckets=[]))
        self.assertTrue(self.log.info.called)

    def test_retriable_and_no_retriable_error(self):
        # errors are prepended to side effects
        # we want socket.error to happen first
        self.add_transient_error(ValueError())
        self.add_transient_error(socket.error(110, 'Connection timed out'))

        self.assertRaises(ValueError, self.wrapped_client.list_buckets)
        self.assertTrue(self.log.info.called)

    def test_eventually_give_up(self):
        for _ in range(_AWS_MAX_TRIES + 1):
            self.add_transient_error(socket.error(110, 'Connection timed out'))

        self.assertRaises(socket.error, self.wrapped_client.list_buckets)
        self.assertTrue(self.log.info.called)

    def test_min_backoff(self):
        self.wrapped_client = _wrap_aws_client(self.client, min_backoff=1000)

        self.add_transient_error(socket.error(110, 'Connection timed out'))

        self.assertEqual(self.wrapped_client.list_buckets(), dict(Buckets=[]))

        self.sleep.assert_called_with(1000)

<<<<<<< HEAD
        self.assertTrue(self.log.info.called)
=======
        self.assertTrue(self.log.info.called)

    def test_retry_during_pagination(self):
        # regression test for #2005
        bucket_names = ['walrus%02d' % i for i in range(100)]

        # must set side_effect before adding error
        self.list_buckets.side_effect = [dict(Buckets=bucket_names)]
        self.add_transient_error(socket.error(110, 'Connection timed out'))

        # our mock pagination somewhat messes with this test; rather than
        # getting called once per page of bucket names, list_buckets() only
        # gets called twice, once to fail with a transient error, and once to
        # get the full list of buckets, which mock pagination then breaks
        # into "pages". This still tests the important thing though, which is
        # that we can retry at all within pagination

        self.assertEqual(list(_boto3_paginate(
            'Buckets', self.wrapped_client, 'list_buckets')),
            bucket_names)
>>>>>>> ed59dbc8
<|MERGE_RESOLUTION|>--- conflicted
+++ resolved
@@ -19,10 +19,7 @@
 from botocore.exceptions import ClientError
 
 from mrjob.aws import _AWS_MAX_TRIES
-<<<<<<< HEAD
-=======
 from mrjob.aws import _boto3_paginate
->>>>>>> ed59dbc8
 from mrjob.aws import _wrap_aws_client
 from mrjob.aws import EC2_INSTANCE_TYPE_TO_COMPUTE_UNITS
 from mrjob.aws import EC2_INSTANCE_TYPE_TO_MEMORY
@@ -172,9 +169,6 @@
 
         self.sleep.assert_called_with(1000)
 
-<<<<<<< HEAD
-        self.assertTrue(self.log.info.called)
-=======
         self.assertTrue(self.log.info.called)
 
     def test_retry_during_pagination(self):
@@ -194,5 +188,4 @@
 
         self.assertEqual(list(_boto3_paginate(
             'Buckets', self.wrapped_client, 'list_buckets')),
-            bucket_names)
->>>>>>> ed59dbc8
+            bucket_names)