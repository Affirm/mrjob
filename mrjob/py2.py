--- conflicted
+++ resolved
@@ -141,10 +141,7 @@
 # in most cases you should use ``mrjob.parse.urlparse()``
 if PY2:
     from urlparse import ParseResult
-<<<<<<< HEAD
     from urllib import pathname2url
-=======
->>>>>>> 5b09a207
     from urlparse import urljoin
     from urllib2 import urlopen
     from urlparse import urlparse
@@ -156,10 +153,7 @@
     from urllib.parse import urljoin
     from urllib.parse import urlparse
 ParseResult
-<<<<<<< HEAD
 pathname2url
-=======
->>>>>>> 5b09a207
 urljoin
 urlopen
 urlparse
