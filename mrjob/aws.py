# -*- coding: utf-8 -*-
# Copyright 2013 Lyft
# Copyright 2015-2016 Yelp
# Copyright 2017 Yelp and Contributors
# Copyright 2019 Yelp and Contributors
#
# Licensed under the Apache License, Version 2.0 (the "License");
# you may not use this file except in compliance with the License.
# You may obtain a copy of the License at
#
# http://www.apache.org/licenses/LICENSE-2.0
#
# Unless required by applicable law or agreed to in writing, software
# distributed under the License is distributed on an "AS IS" BASIS,
# WITHOUT WARRANTIES OR CONDITIONS OF ANY KIND, either express or implied.
# See the License for the specific language governing permissions and
# limitations under the License.
"""General information about Amazon Web Services, such as region-to-endpoint
mappings. Also includes basic utilities for working with boto3.
"""
import socket
import time
from datetime import datetime

# dateutil is a boto3 dependency
try:
    from dateutil.tz import tzutc
    tzutc
except ImportError:
    tzutc = None

try:
    import boto3
    boto3  # quiet "redefinition of unused ..." warning from pyflakes
except ImportError:
    boto3 = None

try:
    import botocore.client
    botocore  # quiet "redefinition of unused ..." warning from pyflakes
except ImportError:
    botocore = None

# ssl is a built-in package, but isn't available if no SSL library is installed
try:
    from ssl import SSLError
except ImportError:
    SSLError = None

from mrjob.retry import RetryWrapper


### EC2 Instances ###

# map from instance type to number of compute units, from:
# - https://aws.amazon.com/ec2/pricing/
# - http://aws.amazon.com/ec2/previous-generation/
EC2_INSTANCE_TYPE_TO_COMPUTE_UNITS = {
    'c1.medium': 5,
    'c1.xlarge': 20,
    'c3.2xlarge': 28,
    'c3.4xlarge': 55,
    'c3.8xlarge': 108,
    'c3.large': 7,
    'c3.xlarge': 14,
    'c4.2xlarge': 31,
    'c4.4xlarge': 62,
    'c4.8xlarge': 132,
    'c4.large': 8,
    'c4.xlarge': 16,
    'c5.18xlarge': 281,
    'c5.2xlarge': 34,
    'c5.4xlarge': 68,
    'c5.9xlarge': 141,
    'c5.large': 9,
    'c5.xlarge': 17,
    'cc1.4xlarge': 33.5,
    'cc2.8xlarge': 88,
    'cg1.4xlarge': 33.5,
    'cr1.8xlarge': 88,
    'd2.2xlarge': 27,
    'd2.4xlarge': 56,
    'd2.8xlarge': 116,
    'd2.xlarge': 14,
    'g2.2xlarge': 26,
    'g2.8xlarge': 104,
    'hi1.4xlarge': 35,
    'hs1.8xlarge': 35,
    'i2.2xlarge': 27,
    'i2.4xlarge': 53,
    'i2.8xlarge': 104,
    'i2.xlarge': 14,
    'm1.large': 4,
    'm1.medium': 2,
    'm1.small': 1,
    'm1.xlarge': 8,
    'm2.2xlarge': 13,
    'm2.4xlarge': 26,
    'm2.xlarge': 6.5,
    'm3.2xlarge': 26,
    'm3.large': 6.5,
    'm3.medium': 3,
    'm3.xlarge': 13,
    'm4.10xlarge': 124.5,
    'm4.16xlarge': 188,
    'm4.2xlarge': 26,
    'm4.4xlarge': 53.5,
    'm4.large': 6.5,
    'm4.xlarge': 13,
    'm5.12xlarge': 173,
    'm5.24xlarge': 345,
    'm5.2xlarge': 31,
    'm5.4xlarge': 60,
    'm5.large': 8,
    'm5.xlarge': 16,
    'r3.2xlarge': 26,
    'r3.4xlarge': 52,
    'r3.8xlarge': 104,
    'r3.large': 6.5,
    'r3.xlarge': 13,
    'r4.16xlarge': 195,
    'r4.2xlarge': 27,
    'r4.4xlarge': 53,
    'r4.8xlarge': 99,
    'r4.large': 7,
    'r4.xlarge': 13.6,
}

# map from instance type to GB of memory
# from http://aws.amazon.com/ec2/instance-types/
# and http://aws.amazon.com/ec2/previous-generation/
EC2_INSTANCE_TYPE_TO_MEMORY = {
    'c1.medium': 1.7,
    'c1.xlarge': 7,
    'c3.2xlarge': 15,
    'c3.4xlarge': 30,
    'c3.8xlarge': 60,
    'c3.large': 3.75,
    'c3.xlarge': 7.5,
    'c4.2xlarge': 15,
    'c4.4xlarge': 30,
    'c4.8xlarge': 60,
    'c4.large': 3.75,
    'c4.xlarge': 7.5,
    'c5.18xlarge': 144,
    'c5.2xlarge': 16,
    'c5.4xlarge': 32,
    'c5.9xlarge': 72,
    'c5.large': 4,
    'c5.xlarge': 8,
    'cc1.4xlarge': 23,
    'cc2.8xlarge': 60.5,
    'cg1.4xlarge': 22.5,
    'cr1.8xlarge': 244,
    'd2.2xlarge': 61,
    'd2.4xlarge': 122,
    'd2.8xlarge': 244,
    'd2.xlarge': 30.5,
    'g2.2xlarge': 15,
    'g2.8xlarge': 60,
    'hi1.4xlarge': 60.5,
    'hs1.8xlarge': 117,
    'i2.2xlarge': 61,
    'i2.4xlarge': 122,
    'i2.8xlarge': 244,
    'i2.xlarge': 30.5,
    'm1.large': 7.5,
    'm1.medium': 3.75,
    'm1.small': 1.7,
    'm1.xlarge': 17.1,
    'm2.2xlarge': 34.2,
    'm2.4xlarge': 68.4,
    'm2.xlarge': 17.5,
    'm3.2xlarge': 30,
    'm3.large': 7.5,
    'm3.medium': 3.75,
    'm3.xlarge': 15,
    'm4.10xlarge': 160,
    'm4.16xlarge': 256,
    'm4.2xlarge': 32,
    'm4.4xlarge': 64,
    'm4.large': 8,
    'm4.xlarge': 16,
    'm5.12xlarge': 192,
    'm5.24xlarge': 384,
    'm5.2xlarge': 32,
    'm5.4xlarge': 64,
    'm5.large': 8,
    'm5.xlarge': 16,
    'r3.2xlarge': 61,
    'r3.4xlarge': 122,
    'r3.8xlarge': 244,
    'r3.large': 15,
    'r3.xlarge': 30.5,
    'r4.16xlarge': 488,
    'r4.2xlarge': 61,
    'r4.4xlarge': 122,
    'r4.8xlarge': 244,
    'r4.large': 15.25,
    'r4.xlarge': 30.5,
}


### Regions ###

# us-east-1 doesn't have its own endpoint or need bucket location constraints
_S3_REGION_WITH_NO_LOCATION_CONSTRAINT = 'us-east-1'

# The region to assume if none is specified
_DEFAULT_AWS_REGION = 'us-east-1'


### Utilities ###

# if AWS throttles us, how long to wait (in seconds) before trying again?
_AWS_BACKOFF = 20
_AWS_BACKOFF_MULTIPLIER = 1.5
_AWS_MAX_TRIES = 20  # this takes about a day before we run out of tries


def _client_error_code(ex):
    """Get the error code for the given ClientError"""
    return ex.response.get('Error', {}).get('Code', '')


def _client_error_status(ex):
    """Get the HTTP status for the given ClientError"""
    resp = ex.response
    # sometimes status code is in ResponseMetadata, not Error
    return (resp.get('Error', {}).get('HTTPStatusCode') or
            resp.get('ResponseMetadata', {}).get('HTTPStatusCode'))


def _is_retriable_client_error(ex):
    """Is the exception from a boto3 client retriable?"""
    if isinstance(ex, botocore.exceptions.ClientError):
        # these rarely get through in boto3
        code = _client_error_code(ex)
        # "Throttl" catches "Throttled" and "Throttling"
        if any(c in code for c in ('Throttl', 'RequestExpired', 'Timeout')):
            return True
        # spurious 505s thought to be part of an AWS load balancer issue
        return _client_error_status(ex) == 505
    # in Python 2.7, SSLError is a subclass of socket.error, so catch
    # SSLError first
    elif isinstance(ex, SSLError):
        # catch ssl.SSLError: ('The read operation timed out',). See #1827.
        # also catches 'The write operation timed out'
        return any(isinstance(arg, str) and 'timed out' in arg
                   for arg in ex.args)
    elif isinstance(ex, socket.error):
        return ex.args in ((104, 'Connection reset by peer'),
                           (110, 'Connection timed out'))
    else:
        return False


def _wrap_aws_client(raw_client, min_backoff=None):
    """Wrap a given boto3 Client object so that it can retry when
    throttled."""
<<<<<<< HEAD
    return RetryWrapper(raw_client,
                        retry_if=_is_retriable_client_error,
                        initial_backoff=min_backoff or _AWS_BACKOFF,
                        multiplier=_AWS_BACKOFF_MULTIPLIER,
                        max_tries=_AWS_MAX_TRIES)
=======
    return RetryWrapper(
        raw_client,
        retry_if=_is_retriable_client_error,
        backoff=max(_AWS_BACKOFF, min_backoff or 0),
        multiplier=_AWS_BACKOFF_MULTIPLIER,
        max_tries=_AWS_MAX_TRIES,
        unwrap_methods={'get_paginator'})
>>>>>>> ed59dbc8


def _boto3_now():
    """Get a ``datetime`` that's compatible with :py:mod:`boto3`.
    These are always UTC time, with time zone ``dateutil.tz.tzutc()``.
    """
    if tzutc is None:
        raise ImportError(
            'You must install dateutil to get boto3-compatible datetimes')

    return datetime.now(tzutc())


def _boto3_paginate(what, boto3_client, api_call, **api_params):
    """Yield results from a paginatable API client call.

    *what* is the name of the field the holds the list of items
    in each page (e.g. ``'InstanceGroups'``).

    This doesn't do anything magical; it just saves the trouble of creating
    variable names for your paginator and its pages.

    You can add the keyword ``_delay`` to *api_params* to sleep that many
    seconds after each API call
    """
    # added the _delay kwarg for the audit-emr-usage tool; see #1091
    _delay = api_params.pop('_delay', None)

    paginator = boto3_client.get_paginator(api_call)

<<<<<<< HEAD
    # We wrap the pagination object itself so that all the paginator's request
    # method is  retried in the background; otherwise the generator will fail
    # on the first retriable exception.
    paginator_generator = paginator.paginate(**api_params)
    if isinstance(boto3_client, RetryWrapper):
        current_backoff = boto3_client._RetryWrapper__initial_backoff
        paginator_generator = _wrap_aws_client(paginator_generator,
                                               min_backoff=current_backoff)

    for page in paginator_generator:
=======
    for page in paginator.paginate(**api_params):
>>>>>>> ed59dbc8
        if _delay:
            time.sleep(_delay)

        for item in page[what]:
            yield item<|MERGE_RESOLUTION|>--- conflicted
+++ resolved
@@ -258,13 +258,6 @@
 def _wrap_aws_client(raw_client, min_backoff=None):
     """Wrap a given boto3 Client object so that it can retry when
     throttled."""
-<<<<<<< HEAD
-    return RetryWrapper(raw_client,
-                        retry_if=_is_retriable_client_error,
-                        initial_backoff=min_backoff or _AWS_BACKOFF,
-                        multiplier=_AWS_BACKOFF_MULTIPLIER,
-                        max_tries=_AWS_MAX_TRIES)
-=======
     return RetryWrapper(
         raw_client,
         retry_if=_is_retriable_client_error,
@@ -272,7 +265,6 @@
         multiplier=_AWS_BACKOFF_MULTIPLIER,
         max_tries=_AWS_MAX_TRIES,
         unwrap_methods={'get_paginator'})
->>>>>>> ed59dbc8
 
 
 def _boto3_now():
@@ -303,20 +295,7 @@
 
     paginator = boto3_client.get_paginator(api_call)
 
-<<<<<<< HEAD
-    # We wrap the pagination object itself so that all the paginator's request
-    # method is  retried in the background; otherwise the generator will fail
-    # on the first retriable exception.
-    paginator_generator = paginator.paginate(**api_params)
-    if isinstance(boto3_client, RetryWrapper):
-        current_backoff = boto3_client._RetryWrapper__initial_backoff
-        paginator_generator = _wrap_aws_client(paginator_generator,
-                                               min_backoff=current_backoff)
-
-    for page in paginator_generator:
-=======
     for page in paginator.paginate(**api_params):
->>>>>>> ed59dbc8
         if _delay:
             time.sleep(_delay)
 
