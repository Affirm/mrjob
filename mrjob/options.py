# -*- coding: utf-8 -*-
# Copyright 2009-2016 Yelp and Contributors
# Copyright 2017 Yelp
# Copyright 2018 Yelp, Google, Inc., and Contributors
# Copyright 2019 Yelp
#
# Licensed under the Apache License, Version 2.0 (the "License");
# you may not use this file except in compliance with the License.
# You may obtain a copy of the License at
#
# http://www.apache.org/licenses/LICENSE-2.0
#
# Unless required by applicable law or agreed to in writing, software
# distributed under the License is distributed on an "AS IS" BASIS,
# WITHOUT WARRANTIES OR CONDITIONS OF ANY KIND, either express or implied.
# See the License for the specific language governing permissions and
# limitations under the License.
"""Functions to populate py:class:`~argparse.ArgumentParser``
objects with categorized command line parameters.
"""
from __future__ import print_function

import json
import re
from argparse import Action
from argparse import ArgumentParser
from argparse import SUPPRESS
from logging import getLogger

from mrjob.conf import combine_cmds
from mrjob.conf import combine_dicts
from mrjob.conf import combine_envs
from mrjob.conf import combine_jobconfs
from mrjob.conf import combine_lists
from mrjob.conf import combine_paths
from mrjob.conf import combine_path_lists
from mrjob.parse import _parse_port_range_list
from mrjob.util import shlex_split

log = getLogger(__name__)

#: cleanup options:
#:
#: * ``'ALL'``: delete logs and local and remote temp files; stop cluster
#:   if on EMR and the job is not done when cleanup is run.
#: * ``'CLOUD_TMP'``: delete temp files on cloud storage (e.g. S3) only
#: * ``'CLUSTER'``: terminate the cluster if on EMR and the job is not done
#:    on cleanup
#: * ``'HADOOP_TMP'``: delete temp files on HDFS only
#: * ``'JOB'``: stop job if on EMR and the job is not done when cleanup runs
#: * ``'LOCAL_TMP'``: delete local temp files only
#: * ``'LOGS'``: delete logs only
#: * ``'NONE'``: delete nothing
#: * ``'TMP'``: delete local, HDFS, and cloud storage temp files, but not logs
#:
#: .. versionchanged:: 0.5.0
#:
#:     - ``LOCAL_TMP`` used to be ``LOCAL_SCRATCH``
#:     - ``HADOOP_TMP`` is new (and used to be covered by ``LOCAL_SCRATCH``)
#:     - ``CLOUD_TMP`` used to be ``REMOTE_SCRATCH``
#:
CLEANUP_CHOICES = [
    'ALL',
    'CLOUD_TMP',
    'CLUSTER',
    'HADOOP_TMP',
    'JOB',
    'LOCAL_TMP',
    'LOGS',
    'NONE',
    'TMP',
]


# map from optparse types to Python types
_OPTPARSE_TYPES = dict(
    choice=str,  # optparse only allows strings as choices
    complex=complex,
    float=float,
    int=int,
    long=int,
    str=str,  # undocumented alias for 'string', see #1857
    string=str,
)

# use to identify malformed JSON
_PROBABLY_JSON_RE = re.compile(r'^\s*[\{\[\"].*$')

<<<<<<< HEAD
# list of runners we implement
_VALID_RUNNERS = [
    'local',
    'hadoop',
    'emr',
    'yarnemr',
    'inline',
    'dataproc'
]
=======
# names of runners
_RUNNER_ALIASES = {
    'dataproc',
    'emr',
    'hadoop',
    'inline',
    'local',
    'spark',
}
>>>>>>> 707c48b1


### custom actions ###

def _default_to(namespace, dest, value):
    """Helper function; set the given attribute to *value* if it's None."""
    if getattr(namespace, dest) is None:
        setattr(namespace, dest, value)


# these actions are only used by _add_runner_args(), so we can assume *value*
# is a string

class _KeyValueAction(Action):
    """action for KEY=VALUE pairs"""
    # used for --cmdenv, --emr-api-param, and more

    def __call__(self, parser, namespace, value, option_string=None):
        try:
            k, v = value.split('=', 1)
        except ValueError:
            parser.error('%s argument %r is not of the form KEY=VALUE' % (
                option_string, value))

        _default_to(namespace, self.dest, {})
        getattr(namespace, self.dest)[k] = v


class _KeyNoneValueAction(Action):
    """action to set KEY to None"""
    def __call__(self, parser, namespace, value, option_string=None):
        _default_to(namespace, self.dest, {})
        getattr(namespace, self.dest)[value] = None


class _CleanupAction(Action):
    """action to parse a comma-separated list of cleanup constants."""

    def __call__(self, parser, namespace, value, option_string=None):
        result = []

        for choice in value.split(','):
            if choice in CLEANUP_CHOICES:
                result.append(choice)
            else:
                parser.error(
                    '%s got %s, which is not one of: %s' %
                    (option_string, choice, ', '.join(CLEANUP_CHOICES)))

        if 'NONE' in result and len(set(result)) > 1:
            parser.error(
                '%s: Cannot clean up both nothing and something!' %
                option_string)

        setattr(namespace, self.dest, result)


class _CommaSeparatedListAction(Action):
    """action to parse a comma-separated list of subnets.

    This eliminates whitespace
    """
    def __call__(self, parser, namespace, value, option_string=None):
        items = [s.strip() for s in value.split(',') if s]

        setattr(namespace, self.dest, items)


class _AppendCommaSeparatedItemsAction(Action):
    """action to parse a comma-separated list and append
    each of them to an existing list.

    This eliminates whitespace
    """
    def __call__(self, parser, namespace, value, option_string=None):
        _default_to(namespace, self.dest, [])

        items = [s.strip() for s in value.split(',') if s]

        getattr(namespace, self.dest).extend(items)


class _AppendArgsAction(Action):
    """action to parse one or more arguments and append them to a list."""
    def __call__(self, parser, namespace, value, option_string=None):
        _default_to(namespace, self.dest, [])

        args = shlex_split(value)

        getattr(namespace, self.dest).extend(args)


class _AppendJSONAction(Action):
    """action to parse JSON and append it to a list."""
    def __call__(self, parser, namespace, value, option_string=None):
        _default_to(namespace, self.dest, [])

        try:
            j = json.loads(value)
        except ValueError as e:
            parser.error('Malformed JSON passed to %s: %s' % (
                option_string, str(e)))

        getattr(namespace, self.dest).append(j)


class _KeyJSONValueAction(Action):
    """action for KEY=<json> pairs. Allows value to be a string, as long
    as it doesn't start with ``[``, ``{``, or ``"``."""
    # used for --extra-cluster-param

    def __call__(self, parser, namespace, value, option_string=None):
        try:
            k, v = value.split('=', 1)
        except ValueError:
            parser.error('%s argument %r is not of the form KEY=VALUE' % (
                option_string, value))

        try:
            v = json.loads(v)
        except ValueError:
            if _PROBABLY_JSON_RE.match(v):
                parser.error('%s argument %r is not valid JSON' % (
                    option_string, value))

        _default_to(namespace, self.dest, {})
        getattr(namespace, self.dest)[k] = v


class _JSONAction(Action):
    """action to parse a JSON"""

    def __call__(self, parser, namespace, value, option_string=None):
        try:
            j = json.loads(value)
        except ValueError as e:
            parser.error('Malformed JSON passed to %s: %s' % (
                option_string, str(e)))

        setattr(namespace, self.dest, j)


class _PortRangeAction(Action):
    """action to parse --ssh-bind-ports"""

    def __call__(self, parser, namespace, value, option_string=None):
        try:
            ports = _parse_port_range_list(value)
        except ValueError as e:
            parser.error('%s: invalid port range list %r: \n%s' %
                         (option_string, value, e.args[0]))

        setattr(namespace, self.dest, ports)


### mux opts ###

# these are used by MRJob to determine what part of a job to run
#
# this just maps dest to the args and kwargs to ArgumentParser.add_argument
# (minus the dest keyword arg)
_STEP_OPTS = dict(
    run_combiner=(
        ['--combiner'],
        dict(
            action='store_true',
            help='run a combiner',
        ),
    ),
    run_mapper=(
        ['--mapper'],
        dict(
            action='store_true',
            help='run a mapper'
        ),
    ),
    run_reducer=(
        ['--reducer'],
        dict(
            action='store_true',
            help='run a reducer',
        ),
    ),
    run_spark=(
        ['--spark'],
        dict(
            action='store_true',
            help='run Spark code',
        ),
    ),
    show_steps=(
        ['--steps'],
        dict(
            action='store_true',
            help=('print the mappers, combiners, and reducers that this job'
                  ' defines'),
        ),
    ),
    step_num=(
        ['--step-num'],
        dict(
            type=int,
            default=0,
            help='which step to execute (default is 0)',
        ),
    ),
)

# don't show these unless someone types --help --steps --deprecated
_DEPRECATED_STEP_OPTS = {'show_steps'}

# don't show these unless someone types --help --deprecated
_DEPRECATED_NON_RUNNER_OPTS = {'deprecated'}

### runner opts ###

# map from runner option name to dict with the following keys (all optional):
# cloud_role:
#   'connect' if needed when interacting with cloud services at all
#   'launch' if needed when creating a new cluster
#   (cloud runner options with no cloud role are only needed when running jobs)
# combiner: combiner func from mrjob.conf used to combine option values.
#   (if left blank, we use combine_values())
# deprecated: if true, this option is deprecated and slated for removal
# deprecated_aliases: list of old names for this option slated for removal
# switches: list of switches to add to ArgumentParser for this option. Items
#   have the format (['--switch-names', ...], dict(**kwargs)), where kwargs
#   can be:
#     action: action to pass to add_argument() (e.g. 'store_true')
#     deprecated: if True, this switch is deprecated and slated for removal
#     deprecated_aliases: list of old '--switch-names' slated for removal
#     help: help string to pass to add_argument()
#     type: option type for add_argument() to enforce (e.g. float).
#   You can't set the ArgumentParser's default; we use [] if *action* is
#   'append' and None otherwise.
#
# the list of which options apply to which runner is in the runner class
# itself (e.g. EMRJobRunner.OPT_NAMES)
_RUNNER_OPTS = dict(
    additional_emr_info=dict(
        cloud_role='launch',
        switches=[
            (['--additional-emr-info'], dict(
                help='A JSON string for selecting additional features on EMR',
            )),
        ],
    ),
    applications=dict(
        cloud_role='launch',
        combiner=combine_lists,
        switches=[
            (['--applications', '--application'], dict(
                action=_AppendCommaSeparatedItemsAction,
                help=('Additional applications to run on 4.x and 5.x'
                      ' AMIs, separated by commas (e.g.'
                      ' "Ganglia,Spark")'),
            )),
        ],
    ),
    aws_access_key_id=dict(
        cloud_role='connect',
    ),
    aws_secret_access_key=dict(
        cloud_role='connect',
    ),
    aws_session_token=dict(
        cloud_role='connect',
    ),
    bootstrap=dict(
        cloud_role='launch',
        combiner=combine_lists,
        switches=[
            (['--bootstrap'], dict(
                action='append',
                help=('A shell command to set up libraries etc. before any'
                      ' steps (e.g. "sudo apt-get -qy install python3"). You'
                      ' may interpolate files available via URL or locally'
                      ' with Hadoop Distributed Cache syntax'
                      ' ("sudo yum install -y foo.rpm#")'),
            )),
        ],
    ),
    bootstrap_actions=dict(
        cloud_role='launch',
        combiner=combine_lists,
        switches=[
            (['--bootstrap-action'], dict(
                action='append',
                help=('Raw bootstrap action scripts to run before any of the'
                      ' other bootstrap steps. You can use --bootstrap-action'
                      ' more than once. Local scripts will be automatically'
                      ' uploaded to S3. To add arguments, just use quotes:'
                      ' "foo.sh arg1 arg2"'),
            )),
        ],
    ),
    bootstrap_mrjob=dict(
        cloud_role='launch',
        switches=[
            (['--bootstrap-mrjob'], dict(
                action='store_true',
                help=("Automatically zip up the mrjob library and install it"
                      " when we run the mrjob. This is the default. Use"
                      " --no-bootstrap-mrjob if you've already installed"
                      " mrjob on your Hadoop cluster."),
            )),
            (['--no-bootstrap-mrjob'], dict(
                action='store_false',
                help=("Don't automatically zip up the mrjob library and"
                      " install it when we run this job. Use this if you've"
                      " already installed mrjob on your Hadoop cluster."),
            )),
        ],
    ),
    bootstrap_python=dict(
        cloud_role='launch',
        switches=[
            (['--bootstrap-python'], dict(
                action='store_true',
                help=('Attempt to install a compatible version of Python'
                      ' at bootstrap time. Currently this only does anything'
                      ' for Python 3, for which it is enabled by default.'),
            )),
            (['--no-bootstrap-python'], dict(
                action='store_false',
                help=("Don't automatically try to install a compatible version"
                      " of Python at bootstrap time."),
            )),
        ],
    ),
    bootstrap_spark=dict(
        cloud_role='launch',
        switches=[
            (['--bootstrap-spark'], dict(
                action='store_true',
                help="Auto-install Spark on the cluster (even if not needed)."
            )),
            (['--no-bootstrap-spark'], dict(
                action='store_false',
                help="Don't auto-install Spark on the cluster."
            )),
        ],
    ),
    bypass_pool_wait=dict(
        switches=[
            (['--bypass-pool-wait'], dict(
                action='store_true',
                help=('Ignores the pool wait time if there are no clusters'
                      ' with a valid setup (only retry if there are clusters'
                      ' in a running state.'),
            )),
            (['--no-bypass-pool-wait'], dict(
                action='store_false',
                help='Does not ignore the pool wait time.',
            )),
        ],
    ),
    check_input_paths=dict(
        switches=[
            (['--check-input-paths'], dict(
                action='store_true',
                help='Check input paths exist before running (the default)',
            )),
            (['--no-check-input-paths'], dict(
                action='store_false',
                help='Skip the checks to ensure all input paths exist',
            )),
        ],
    ),
    check_cluster_every=dict(
        switches=[
            (['--check-cluster-every'], dict(
                help=('How often (in seconds) to check status of your'
                      ' job/cluster'),
                type=float,
            )),
        ],
    ),
    cleanup=dict(
        switches=[
            (['--cleanup'], dict(
                action=_CleanupAction,
                help=('Comma-separated list of which directories to delete'
                      ' when a job succeeds, e.g. TMP,LOGS. Choices:'
                      ' %s (default: ALL)' % ', '.join(CLEANUP_CHOICES)),
            )),
        ],
    ),
    cleanup_on_failure=dict(
        switches=[
            (['--cleanup-on-failure'], dict(
                action=_CleanupAction,
                help=('Comma-separated list of which directories to delete'
                      ' when a job fails, e.g. TMP,LOGS. Choices:'
                      ' %s (default: NONE)' % ', '.join(CLEANUP_CHOICES)),
            )),
        ],
    ),
    cloud_fs_sync_secs=dict(
        cloud_role='launch',
        switches=[
            (['--cloud-fs-sync-secs'], dict(
                help=('How long to wait for remote FS to reach eventual'
                      ' consistency. This'
                      ' is typically less than a second but the'
                      ' default is 5.0 to be safe.'),
                type=float,
            )),
        ],
    ),
    cloud_log_dir=dict(
        cloud_role='launch',
        combiner=combine_paths,
        switches=[
            (['--cloud-log-dir'], dict(
                help='URI on remote FS to write logs into',
            )),
        ],
    ),
    cloud_tmp_dir=dict(
        cloud_role='launch',
        combiner=combine_paths,
        switches=[
            (['--cloud-tmp-dir'], dict(
                help='URI on remote FS to use as our temp directory.',
            )),
        ],
    ),
    cloud_part_size_mb=dict(
        cloud_role='launch',
        deprecated_aliases=['cloud_upload_part_size'],
        switches=[
            (['--cloud-part-size-mb'], dict(
                deprecated_aliases=['--cloud-upload-part-size'],
                help=('Upload files to cloud FS in parts no bigger than this'
                      ' many megabytes. Default is 100 MiB. Set to 0 to'
                      ' disable multipart uploading entirely.'),
                type=float,
            )),
        ],
    ),
    cluster_cache_file=dict(
        switches=[
            (['--cluster-cache-file'], dict(
                help='Location of file we use for the cluster cache',
            )),
        ],
    ),
    cluster_id=dict(
        switches=[
            (['--cluster-id'], dict(
                help='ID of an existing cluster to run our job on',
            )),
        ],
    ),
    cluster_properties=dict(
        cloud_role='launch',
        combiner=combine_dicts,
        switches=[
            (['--cluster-property'], dict(
                action=_KeyValueAction,
                help=('Properties to set in Hadoop config files on Dataproc.'
                      'Args take the form file_prefix:property=value.'
                      ' You can use --cluster-property multiple times.'
                      ' For more info, see'
                      ' https://cloud.google.com/dataproc/docs/concepts'
                      '/configuring-clusters/cluster-properties'),
            )),
        ],
    ),
    cmdenv=dict(
        combiner=combine_envs,
        switches=[
            (['--cmdenv'], dict(
                action=_KeyValueAction,
                help=('Set an environment variable for inside Hadoop streaming'
                      ' and spark jobs. Options must take the form KEY=VALUE.'
                      ' You can use --cmdenv multiple times. The value may'
                      ' also contain a single "%s" which will be interpolated'
                      ' by the unique mrjob job key for each job; thus'
                      ' parameterizing this value for each run.'),
            )),
        ],
    ),
    core_instance_config=dict(
        cloud_role='launch',
        switches=[
            (['--core-instance-config'], dict(
                action=_JSONAction,
                help=('detailed JSON dict of configs for the core'
                      ' (worker) instances'
                      ' on Dataproc, including disk config. For format, see'
                      ' https://cloud.google.com/dataproc/docs/reference/rest'
                      '/v1/projects.regions.clusters#InstanceGroupConfig'
                      ' (except that fields in your JSON should use'
                      ' snake_case, not camelCase).')
            )),
        ],
    ),
    core_instance_bid_price=dict(
        cloud_role='launch',
        switches=[
            (['--core-instance-bid-price'], dict(
                help=('Bid price to specify for core nodes when'
                      ' setting them up as EC2 spot instances (you probably'
                      ' only want to do this for task instances).'),
            )),
        ],
    ),
    core_instance_type=dict(
        cloud_role='launch',
        switches=[
            (['--core-instance-type'], dict(
                help='Type of GCE/EC2 core instance(s) to launch',
            )),
        ],
    ),
    ebs_root_volume_gb=dict(
        cloud_role='launch',
        switches=[
            (['--ebs-root-volume-gb'], dict(
                help=('Size of root EBS volume, in GiB. Must be an integer.'
                      'Set to 0 to use the default'),
                type=int,
            )),
        ],
    ),
    ec2_endpoint=dict(
        cloud_role='connect',
        switches=[
            (['--ec2-endpoint'], dict(
                help=('Force mrjob to connect to EC2 on this endpoint'
                      ' (e.g. ec2.us-west-1.amazonaws.com).'
                      ' Default is to infer this from region.'),
            )),
        ],
    ),
    ec2_key_pair=dict(
        cloud_role='launch',
        switches=[
            (['--ec2-key-pair'], dict(
                help='Name of the SSH key pair you set up for EMR',
            )),
        ],
    ),
    ec2_key_pair_file=dict(
        combiner=combine_paths,
        switches=[
            (['--ec2-key-pair-file'], dict(
                help='Path to file containing SSH key for EMR',
            )),
        ],
    ),
    emr_action_on_failure=dict(
        cloud_role='launch',
        switches=[
            (['--emr-action-on-failure'], dict(
                help=('Action to take when a step fails'
                      ' (e.g. TERMINATE_CLUSTER, CANCEL_AND_WAIT, CONTINUE)'),
            )),
        ],
    ),
    emr_api_params=dict(
        cloud_role='launch',
        deprecated=True,
        switches=[
            (['--emr-api-param'], dict(
                help=('Does nothing. Use --extra-cluster-param instead'),
            )),
            (['--no-emr-api-param'], dict(
                help=('Does nothing. Use --extra-cluster-param instead'),
            )),
        ],
    ),
    emr_configurations=dict(
        cloud_role='launch',
        combiner=combine_lists,
        switches=[
            (['--emr-configuration'], dict(
                action=_AppendJSONAction,
                help=('Configuration to use on 4.x AMIs as a JSON-encoded'
                      ' dict; see'
                      ' http://docs.aws.amazon.com/ElasticMapReduce/latest/'
                      'ReleaseGuide/emr-configure-apps.html for examples'),
            )),
        ],
    ),
    emr_endpoint=dict(
        cloud_role='connect',
        switches=[
            (['--emr-endpoint'], dict(
                help=('Force mrjob to connect to EMR on this endpoint'
                      ' (e.g. us-west-1.elasticmapreduce.amazonaws.com).'
                      ' Default is to infer this from region.'),
            )),
        ],
    ),
    emr_backoff=dict(
        switches=[
            (['--emr-backoff'], dict(
                help=('Number of seconds to wait after an EMR throttling'
                      ' error. This wait-time exponentiates each occurrence by'
                      ' 1.5x until we hit 20 occurrences (e.g. emr_backoff=5'
                      ' will wait up to 5*1.5^20/60/60 ~= 4.5 hours).'),
                type=float,
            )),
        ],
    ),
    enable_emr_debugging=dict(
        cloud_role='launch',
        switches=[
            (['--enable-emr-debugging'], dict(
                action='store_true',
                help='Enable storage of Hadoop logs in SimpleDB',
            )),
            (['--disable-emr-debugging'], dict(
                action='store_false',
                help=('Disable storage of Hadoop logs in SimpleDB (the'
                      ' default)'),
            )),
        ],
    ),
    extra_cluster_params=dict(
        cloud_role='launch',
        combiner=combine_dicts,
        switches=[
            (['--extra-cluster-param'], dict(
                action=_KeyJSONValueAction,
                help=('extra parameter to pass to cloud API when creating'
                      ' a cluster, to access features not currently supported'
                      ' by mrjob. Takes the form <param>=<value>, where value'
                      ' is JSON or a string. Use <param>=null to unset a'
                      ' parameter'),
            )),
        ],
    ),
    expected_cores=dict(
        switches=[
            (['--expected-cores'], dict(
                help=('This specifies the expected number of cores needed for'
                      ' the job to run. This is required by jobs scheduled via'
                      ' YARN in order to perform cluster scheduling.'),
                type=int,
            )),
        ],
    ),
    expected_memory=dict(
        switches=[
            (['--expected-memory'], dict(
                help=('This specifies the expected memory needed (in mb) for'
                      ' the job to run. This is required by jobs scheduled via'
                      ' YARN in order to perform cluster scheduling.'),
                type=int,
            )),
        ],
    ),
    gcloud_bin=dict(
        combiner=combine_cmds,
        switches=[
            (['--gcloud-bin'], dict(help='path to gcloud binary')),
        ],
    ),
    gcs_region=dict(
        cloud_role='connect',
        switches=[
            (['--gcs-region'], dict(
                help='region to create Google Cloud Storage buckets in',
            )),
        ],
    ),
    hadoop_bin=dict(
        combiner=combine_cmds,
        switches=[
            (['--hadoop-bin'], dict(help='path to hadoop binary')),
        ],
    ),
    hadoop_extra_args=dict(
        combiner=combine_lists,
        switches=[
            (['--hadoop-arg'], dict(
                action='append',
                deprecated=True,
                help=('Deprecated. Like --hadoop-args, but only takes one'
                      ' argument at a time.'),
            )),
            (['--hadoop-args'], dict(
                action=_AppendArgsAction,
                help=('One or more arguments to pass to the hadoop binary.'
                      ' (e.g. --hadoop-args="-fs file:///").'),
            )),
        ],
    ),
    hadoop_log_dirs=dict(
        combiner=combine_path_lists,
        switches=[
            (['--hadoop-log-dirs'], dict(
                action='append',
                help=('Directory to search for hadoop logs in. You can use'
                      ' --hadoop-log-dir multiple times.'),
            )),
        ],
    ),
    hadoop_streaming_jar=dict(
        combiner=combine_paths,
        switches=[
            (['--hadoop-streaming-jar'], dict(
                help=('Path of your hadoop streaming jar (locally, or on'
                      ' S3/HDFS). In EMR, use a file:// URI to refer to a jar'
                      ' on the master node of your cluster.'),
            )),
        ],
    ),
    hadoop_tmp_dir=dict(
        combiner=combine_paths,
        switches=[
            (['--hadoop-tmp-dir'], dict(
                help='Temp space on HDFS (default is tmp/mrjob)',
            )),
        ],
    ),
    hadoop_version=dict(
        switches=[
            (['--hadoop-version'], dict(
                help='Specific version of Hadoop to simulate',
            )),
        ],
    ),
    iam_endpoint=dict(
        cloud_role='launch',  # not 'connect'; only used to create clusters
        switches=[
            (['--iam-endpoint'], dict(
                help=('Force mrjob to connect to IAM on this endpoint'
                      ' (e.g. iam.us-gov.amazonaws.com)'),
            )),
        ],
    ),
    iam_instance_profile=dict(
        cloud_role='launch',
        switches=[
            (['--iam-instance-profile'], dict(
                help=('EC2 instance profile to use for the EMR cluster -- see'
                      ' "Configure IAM Roles for Amazon EMR" in AWS docs'),
            )),
        ],
    ),
    iam_service_role=dict(
        cloud_role='launch',
        switches=[
            (['--iam-service-role'], dict(
                help=('IAM service role to use for the EMR cluster -- see'
                      ' "Configure IAM Roles for Amazon EMR" in AWS docs')
            )),
        ],
    ),
    image_id=dict(
        cloud_role='launch',
        switches=[
            (['--image-id'], dict(
                help='ID of custom AWS machine image (AMI) to use',
            )),
        ],
    ),
    image_version=dict(
        cloud_role='launch',
        switches=[
            (['--image-version'], dict(
                help='version of EMR/Dataproc machine image to run',
            )),
        ],
    ),
    instance_groups=dict(
        cloud_role='launch',
        switches=[
            (['--instance-groups'], dict(
                action=_JSONAction,
                help=('detailed JSON list of EMR instance configs, including'
                      ' EBS configuration. See docs for --instance-groups'
                      ' at http://docs.aws.amazon.com/cli/latest/reference'
                      '/emr/create-cluster.html'),
            )),
        ],
    ),
    instance_fleets=dict(
        cloud_role='launch',
        switches=[
            (['--instance-fleets'], dict(
                action=_JSONAction,
                help=('detailed JSON list of instance fleets, including'
                      ' EBS configuration. See docs for --instance-fleets'
                      ' at http://docs.aws.amazon.com/cli/latest/reference'
                      '/emr/create-cluster.html'),
            )),
        ],
    ),
    instance_type=dict(
        cloud_role='launch',
        switches=[
            (['--instance-type'], dict(
                help=('Type of GCE/EC2 instance(s) to launch \n'
                      ' GCE - e.g. n1-standard-1, n1-highcpu-4, n1-highmem-4'
                      ' -- See'
                      ' https://cloud.google.com/compute/docs/machine-types\n'
                      ' EC2 - e.g. m1.medium, c3.xlarge, r3.xlarge '
                      ' -- See http://aws.amazon.com/ec2/instance-types/'),
            )),
        ],
    ),
    interpreter=dict(
        combiner=combine_cmds,
        deprecated=True,
        switches=[
            (['--interpreter'], dict(
                help='Non-python command to run your script, e.g. "ruby".',
            )),
        ],
    ),
    jobconf=dict(
        combiner=combine_jobconfs,
        switches=[
            (['-D', '--jobconf'], dict(
                action=_KeyValueAction,
                help=('passed through to hadoop streaming as -D and to Spark'
                      ' as --conf. Should take the form KEY=VALUE'),
            )),
        ],
    ),
    label=dict(
        cloud_role='launch',
        switches=[
            (['--label'], dict(
                help='Alternate label for the job, to help us identify it.',
            )),
        ],
    ),
    libjars=dict(
        combiner=combine_path_lists,
        switches=[
            (['--libjar'], dict(
                action='append',
                help=('Deprecated. Like --libjars, but only takes a'
                      ' single JAR.'),
            )),
            (['--libjars'], dict(
                action=_AppendCommaSeparatedItemsAction,
                help=('Paths of JARs to pass to Hadoop with -libjars,'
                      ' separated by commas. On EMR,'
                      ' these can also be URIs; use file:/// to'
                      ' reference JARs already on the EMR cluster.')
            )),
        ],
    ),
    local_tmp_dir=dict(
        combiner=combine_paths,
        switches=[
            (['--local-tmp-dir'], dict(
                help='temp directory on local filesystem',
            )),
        ],
    ),
    master_instance_bid_price=dict(
        cloud_role='launch',
        switches=[
            (['--master-instance-bid-price'], dict(
                help=('Bid price to specify for the master node when'
                      ' setting it up as an EC2 spot instance (you probably'
                      ' only want to do this for task instances).'),
            )),
        ],
    ),
    master_instance_config=dict(
        cloud_role='launch',
        switches=[
            (['--master-instance-config'], dict(
                action=_JSONAction,
                help=('detailed JSON dict of configs for the master instance'
                      ' on Dataproc including disk config. For format, see'
                      ' https://cloud.google.com/dataproc/docs/reference/rest'
                      '/v1/projects.regions.clusters#InstanceGroupConfig'
                      ' (except that fields in your JSON should use'
                      ' snake_case, not camelCase).')
            )),
        ],
    ),
    master_instance_type=dict(
        cloud_role='launch',
        switches=[
            (['--master-instance-type'], dict(
                help='Type of GCE/EC2 master instance to launch',
            )),
        ],
    ),
    master_setup=dict(
        combiner=combine_lists,
        switches=[
            (['--master-setup'], dict(
                action='append',
                help=('A command or list of shell commands to run before each'
                      ' step in EMR (e.g. "touch foo"). Files included in'
                      ' upload_files are copied over to the working directory'
                      ' that the script runs from only if they are referenced'
                      ' (relative to the working dir) in a command in the'
                      ' list. References to upload_archives are not supported.'
                      ' Variables set in the cmdenv options are set for'
                      ' commands in the script.'),
            )),
        ],
    ),
    max_pool_cluster_count=dict(
        switches=[
            (['--max-pool-cluster-count'], dict(
                help=("For each cluster in this cluster's pool (i.e. matching"
                      " pool name and pool hash, ensure we never create more"
                      " than this many clusters. If we reach this cap and no"
                      " valid clusters are available, we re-entry the"
                      " discovery loop a maximum of 3 times. If we are still"
                      " unable to find/create a cluster we fail. Note: this"
                      " is only currently available for the YARN EMR runner."
                      ),
                type=int,
            )),
        ],
    ),
    max_mins_idle=dict(
        cloud_role='launch',
        switches=[
            (['--max-mins-idle'], dict(
                help=("If we create a cluster, have it automatically"
                      " terminate itself after it's been idle this many"
                      " minutes"),
                type=float,
            )),
        ],
    ),
    max_hours_idle=dict(
        cloud_role='launch',
        deprecated=True,
        switches=[
            (['--max-hours-idle'], dict(
                help='Please use --max-mins-idle instead',
                type=float,
            )),
        ],
    ),
    # Spark runner only, only passed in on the command line (see #2040)
    max_output_files=dict(
        switches=[
            (['--max-output-files'], dict(
                help=('Maximum number of output files when running a'
                      ' streaming job on Spark; just runs rdd.coalesce()'
                      ' before outputting files'),
                type=int,
            )),
        ],
    ),
    mins_to_end_of_hour=dict(
        cloud_role='launch',
        deprecated=True,
        switches=[
            (['--mins-to-end-of-hour'], dict(
                help=("If --max-mins-idle is set, control how close to the"
                      " end of an hour the cluster can automatically"
                      " terminate itself (default is 5 minutes)"),
                type=float,
            )),
        ],
    ),
    network=dict(
        cloud_role='launch',
        switches=[
            (['--network'], dict(
                help=('URI of Google Compute Engine network to launch cluster'
                      " in. Can't be used with --subnet."),
            )),
        ],
    ),
    no_steps_limit=dict(
        switches=[
            (['--no-steps-limit'], dict(
                action='store_true',
                help=('It is okay for the earliest steps to stop showing up '
                      'in the console/API. Feel free to continue adding new '
                      'steps (this also helps with ListSteps throttling). '
                      'Ignored for older EMR versions that have a hard limit '
                      'on the number of steps'),
            )),
        ]
    ),
    num_core_instances=dict(
        cloud_role='launch',
        switches=[
            (['--num-core-instances'], dict(
                help='Total number of core instances to launch',
                type=int,
            )),
        ],
    ),
    num_task_instances=dict(
        cloud_role='launch',
        switches=[
            (['--num-task-instances'], dict(
                help='Total number of task instances to launch',
                type=int,
            )),
        ],
    ),
    num_cores=dict(
        cloud_role='launch',
        switches=[
            (['--num-cores'], dict(
                help='Total number of core to use while running in local mode',
                type=int,
            )),
        ],
    ),
    owner=dict(
        cloud_role='launch',
        switches=[
            (['--owner'], dict(
                help='User who ran the job (default is the current user)',
            )),
        ],
    ),
    pool_clusters=dict(
        cloud_role='launch',
        switches=[
            (['--pool-clusters'], dict(
                action='store_true',
                help=('Add to an existing cluster or create a new one that'
                      ' does not terminate when the job completes.'),
            )),
            (['--no-pool-clusters'], dict(
                action='store_false',
                help="Don't run job on a pooled cluster (the default)",
            )),
        ],
    ),
    pool_name=dict(
        cloud_role='launch',
        switches=[
            (['--pool-name'], dict(
                help='Specify a pool name to join. Default is "default"',
            )),
        ],
    ),
    pool_wait_minutes=dict(
        switches=[
            (['--pool-wait-minutes'], dict(
                help=('Wait for a number of minutes for a cluster to finish'
                      ' if a job finishes, run job on its cluster. Otherwise'
                      " create a new one. (0, the default, means don't wait)"),
                type=int,
            )),
        ],
    ),
    project_id=dict(
        cloud_role='connect',
        deprecated_aliases=['gcp_project'],
        switches=[
            (['--project-id'], dict(
                deprecated_aliases=['--gcp-project'],
                help=('Project to use when connecting to Google Cloud Services'
                      ' and to run Cloud Dataproc jobs in')
            )),
        ],
    ),
    py_files=dict(
        combiner=combine_path_lists,
        switches=[
            (['--py-file'], dict(
                action='append',
                deprecated=True,
                help=('Deprecated. Like --py-files, but only'
                      ' takes a single file.')
            )),
            (['--py-files'], dict(
                action=_AppendCommaSeparatedItemsAction,
                help=('.zip or .egg files to add to PYTHONPATH,'
                      ' separated by commas'),
            )),
        ],
    ),
    python_bin=dict(
        combiner=combine_cmds,
        switches=[
            (['--python-bin'], dict(
                help=('Alternate python command. You can include arguments,'
                      ' e.g. --python-bin "python -v"'),
            )),
        ],
    ),
    read_logs=dict(
        switches=[
            (['--read-logs'], dict(
                action='store_true',
                help=('Parse logs generated by the job to get counters and'
                      ' cause of error (the default).')
            )),
            (['--no-read-logs'], dict(
                action='store_false',
                help="Don't list or read logs generated by the job."
            )),
        ],
    ),
    region=dict(
        cloud_role='connect',
        switches=[
            (['--region'], dict(
                help='GCE/AWS region to run Dataproc/EMR jobs in.',
            )),
        ],
    ),
    release_label=dict(
        cloud_role='launch',
        switches=[
            (['--release-label'], dict(
                help=('Release Label (e.g. "emr-4.0.0"). Overrides'
                      ' --image-version'),
            )),
        ],
    ),
    s3_endpoint=dict(
        cloud_role='connect',
        switches=[
            (['--s3-endpoint'], dict(
                help=("Force mrjob to connect to S3 on this endpoint (e.g."
                      " s3-us-west-1.amazonaws.com). You usually shouldn't"
                      " set this; by default mrjob will choose the correct"
                      " endpoint for each S3 bucket based on its location."),
            )),
        ],
    ),
    s3_region=dict(
        cloud_role='connect',
        switches=[
            (['--s3-region'], dict(
                help='AWS region to create s3 buckets in',
            )),
        ],
    ),
    service_account=dict(
        cloud_role='launch',
        switches=[
            (['--service-account'], dict(
                help=('Service account to use when creating a Dataproc'
                      ' cluster. Usually takes the form'
                      ' [account_id]@[project_id].iam.gserviceaccount.com.'
                      ' Set to "" to use the default.'),
            )),
        ],
    ),
    service_account_scopes=dict(
        cloud_role='launch',
        switches=[
            (['--service-account-scopes'], dict(
                action=_CommaSeparatedListAction,
                help=("A comma-separated list of service account scopes"
                      " on Dataproc, used to limit your cluster's access."
                      " For each scope, you can specify the"
                      " full URI or just the name (e.g. 'logging.write')"),
            )),
        ],
    ),
    setup=dict(
        combiner=combine_lists,
        switches=[
            (['--setup'], dict(
                action='append',
                help=('A command to run before each mapper/reducer step in the'
                      ' shell ("touch foo"). You may interpolate files'
                      ' available via URL or on your local filesystem using'
                      ' Hadoop Distributed Cache syntax (". setup.sh#"). To'
                      ' interpolate archives, use #/: "cd foo.tar.gz#/; make'),
            )),
        ],
    ),
    sh_bin=dict(
        combiner=combine_cmds,
        switches=[
            (['--sh-bin'], dict(
                help=('Alternate shell command for setup scripts. You may'
                      ' include arguments, e.g. --sh-bin "bash -ex"'),
            )),
        ],
    ),
    sort_bin=dict(
        combiner=combine_cmds,
        switches=[
            (['--sort-bin'], dict(
                help=('Alternate shell command for the external sort binary.'
                      'You may include arguments, e.g. --sort-bin "sort -r"')
            )),
        ],
    ),
    spark_args=dict(
        combiner=combine_lists,
        switches=[
            (['--spark-arg'], dict(
                action='append',
                deprecated=True,
                help=('Deprecated. Like --spark-args, but only takes one'
                      ' argument at a time.'),
            )),
            (['--spark-args'], dict(
                action=_AppendArgsAction,
                help=('One or more arguments to pass to spark-submit'
                      ' (e.g. --spark-args="--properties-file my.conf").'),
            )),
        ],
    ),
    spark_deploy_mode=dict(
        switches=[
            (['--spark-deploy-mode'], dict(
                help=('--deploy-mode argument to spark-submit (e.g.'
                      ' "cluster". Default is "client"'),
            )),
        ]
    ),
    spark_master=dict(
        switches=[
            (['--spark-master'], dict(
                help=('--master argument to spark-submit (e.g. '
                      'spark://host:port, local). Default is "yarn"'),
            )),
        ],
    ),
    spark_submit_bin=dict(
        combiner=combine_cmds,
        switches=[
            (['--spark-submit-bin'], dict(
                help='spark-submit binary. You may include arguments.'
            )),
        ],
    ),
    spark_tmp_dir=dict(
        cloud_role='launch',
        combiner=combine_paths,
        switches=[
            (['--spark-tmp-dir'], dict(
                help=('optional URI visible to Spark executors to use as our'
                      ' temp directory.'),
            )),
        ],
    ),
    ssh_bin=dict(
        combiner=combine_cmds,
        switches=[
            (['--ssh-bin'], dict(
                help=("Name/path of ssh binary. Arguments are allowed (e.g."
                      " --ssh-bin 'ssh -v')"),
            )),
        ],
    ),
    ssh_bind_ports=dict(
        switches=[
            (['--ssh-bind-ports'], dict(
                action=_PortRangeAction,
                help=('A list of port ranges that are safe to listen on,'
                      ' delimited by colons and commas, with syntax like'
                      ' 2000[:2001][,2003,2005:2008,etc].'
                      ' Defaults to 40001:40840.'),
            )),
        ],
    ),
    ssh_tunnel=dict(
        switches=[
            (['--ssh-tunnel'], dict(
                action='store_true',
                help=('Open an SSH tunnel to the Hadoop job tracker/resource'
                      ' manager'),
            )),
            (['--no-ssh-tunnel'], dict(
                action='store_false',
                help=("Don't open an SSH tunnel to the Hadoop job"
                      " tracker/resource manager (the default)"),
            )),
        ],
    ),
    ssh_tunnel_is_open=dict(
        switches=[
            (['--ssh-tunnel-is-open'], dict(
                action='store_true',
                help=('Make ssh tunnel accessible from remote hosts (not just'
                      ' localhost)'),
            )),
            (['--ssh-tunnel-is-closed'], dict(
                action='store_false',
                help=('Make ssh tunnel accessible from localhost only (the'
                      ' default)'),
            )),
        ],
    ),
    steps_interpreter=dict(
        combiner=combine_cmds,
        deprecated=True,
        switches=[
            (['--steps-interpreter'], dict(
                help=("Non-Python command to use to query the job about its"
                      " steps, if different from --interpreter."),
            )),
        ],
    ),
    steps_python_bin=dict(
        combiner=combine_cmds,
        deprecated=True,
        switches=[
            (['--steps-python-bin'], dict(
                help=('Name/path of alternate python command to use to'
                      ' query the job about its steps, if different from the'
                      ' current Python interpreter.'),
            )),
        ],
    ),
    subnet=dict(
        cloud_role='launch',
        switches=[
            (['--subnet'], dict(
                help=('ID of Amazon VPC subnet/URI of Google Compute Engine'
                      ' subnetwork to launch cluster in.'),
            )),
            (['--subnets'], dict(
                action=_CommaSeparatedListAction,
                help=('Like --subnet, but with a comma-separated list, to'
                      ' specify multiple subnets in conjunction with'
                      ' --instance-fleets (EMR only)'),
            )),
        ],
    ),
    tags=dict(
        cloud_role='launch',
        combiner=combine_dicts,
        switches=[
            (['--tag'], dict(
                action=_KeyValueAction,
                help=('Metadata tags to apply to the EMR cluster; '
                      'should take the form KEY=VALUE. You can use --tag '
                      'multiple times'),
            )),
        ],
    ),
    task_instance_bid_price=dict(
        cloud_role='launch',
        switches=[
            (['--task-instance-bid-price'], dict(
                help=('Bid price to specify for task nodes when'
                      ' setting them up as EC2 spot instances'),
            )),
        ],
    ),
    task_instance_config=dict(
        cloud_role='launch',
        switches=[
            (['--task-instance-config'], dict(
                action=_JSONAction,
                help=('detailed JSON dict of configs for the task'
                      ' (secondary worker) instances'
                      ' on Dataproc including disk config. For format, see'
                      ' https://cloud.google.com/dataproc/docs/reference/rest'
                      '/v1/projects.regions.clusters#InstanceGroupConfig'
                      ' (except that fields in your JSON should use'
                      ' snake_case, not camelCase).')
            )),
        ],
    ),
    task_instance_type=dict(
        cloud_role='launch',
        switches=[
            (['--task-instance-type'], dict(
                help='Type of GCE/EC2 task instance(s) to launch',
            )),
        ],
    ),
    task_python_bin=dict(
        combiner=combine_cmds,
        switches=[
            (['--task-python-bin'], dict(
                help=('Name/path of alternate python command to use to'
                      " run tasks (e.g. mappers); doesn't affect setup"
                      ' wrapper scripts. Defaults to'
                      ' current Python interpreter.'),
            )),
        ],
    ),
    upload_archives=dict(
        combiner=combine_path_lists,
        switches=[
            (['--archives'], dict(
                action=_AppendCommaSeparatedItemsAction,
                help=('Archives to unpack in the working directory of the'
                      ' script, separated by commas. Use "#" to assign a'
                      ' different name to each directory (e.g. '
                      '"foo-libs.zip#lib,bar.tar.gz#bar")'),
            )),
            (['--archive'], dict(
                action='append',
                deprecated=True,
                help='Deprecated. Like --archives, but only takes one file.',
            )),
        ],
    ),
    upload_dirs=dict(
        combiner=combine_path_lists,
        switches=[
            (['--dirs'], dict(
                action=_AppendCommaSeparatedItemsAction,
                help=('Directories to tarball and unpack in the working'
                      ' directory of the script, separated by commas. Append'
                      '#<name> to each directory to assign a different name'
                      ' (e.g. "foo#lib,bar#local-bar")'),
            )),
            (['--dir'], dict(
                action='append',
                deprecated=True,
                help='Deprecated. Like --dirs, but only takes one directory.'
            )),
        ],
    ),
    upload_files=dict(
        combiner=combine_path_lists,
        switches=[
            (['--files'], dict(
                action=_AppendCommaSeparatedItemsAction,
                help=('Files to copy to the working directory of the script,'
                      ' separated by commas. Use "#"'
                      ' to assign a different name to each file (e.g. '
                      '"foo.db#bar.db")'),
            )),
            (['--file'], dict(
                action='append',
                deprecated=True,
                help='Deprecated. Like --files, but only takes one file.'
            )),
        ],
    ),
    visible_to_all_users=dict(
        cloud_role='launch',
        deprecated=True,
        switches=[
            (['--visible-to-all-users'], dict(
                action='store_true',
                help=('Make your cluster is visible to all IAM users on the'
                      ' same AWS account (the default)'),
            )),
            (['--no-visible-to-all-users'], dict(
                action='store_false',
                help=('Hide your cluster from other IAM users on the same AWS'
                      ' account'),
            )),
        ],
    ),
    yarn_logs_output_base=dict(
        switches=[
            (['--yarn-logs-output-base'], dict(
                help=('Writes failure logs that are too large for stdout to'
                      ' <this path>/<job key>_<log name>. In particular,'
                      ' master setup failure logs and yarn application logs'
                      ' after an application failure. Note, these logs will'
                      ' not be cleaned up by mrjob and must be managed by'
                      ' the user.'),
            )),
        ],
    ),
    zone=dict(
        cloud_role='launch',
        switches=[
            (['--zone'], dict(
                help=('GCE zone/AWS availability zone to run Dataproc/EMR jobs'
                      ' in.'),
            )),
        ],
    ),
)


def _combiners(opt_names, runner_alias=None):
    return {
        name: config['combiner']
        for name, config in _RUNNER_OPTS.items()
        if name in opt_names and 'combiner' in config
    }


def _deprecated_aliases(opt_names):
    results = {}

    for name, config in _RUNNER_OPTS.items():
        if name not in opt_names:
            continue

        if config.get('deprecated_aliases'):
            for alias in config['deprecated_aliases']:
                results[alias] = name

    return results


def _filter_by_role(opt_names, *cloud_roles):
    return {
        opt_name
        for opt_name, conf in _RUNNER_OPTS.items()
        if opt_name in opt_names and conf.get('cloud_role') in cloud_roles
    }


def _add_runner_args(parser, opt_names=None, include_deprecated=True,
                     customize_switches=None, suppress_switches=None):
    """add switches for the given runner opts to the given
    ArgumentParser, alphabetically by destination. If *opt_names* is
    None, include all runner opts."""
    if opt_names is None:
        opt_names = set(_RUNNER_OPTS)

    for opt_name in sorted(opt_names):
        _add_runner_args_for_opt(
            parser, opt_name,
            include_deprecated=include_deprecated,
            customize_switches=customize_switches,
            suppress_switches=suppress_switches
        )


def _add_runner_args_for_opt(parser, opt_name, include_deprecated=True,
                             customize_switches=None, suppress_switches=None):
    """Add switches for a single option (*opt_name*) to the given parser."""
    if customize_switches is None:
        customize_switches = {}

    if suppress_switches is None:
        suppress_switches = set()

    conf = _RUNNER_OPTS[opt_name]

    if conf.get('deprecated') and not include_deprecated:
        return

    switches = conf.get('switches') or []

    def suppressed(switches):
        return any(sw in suppress_switches for sw in switches)

    for args, kwargs in switches:
        kwargs = dict(kwargs)

        # allow customization
        for switch in args:
            if switch in customize_switches:
                kwargs.update(customize_switches[switch])

        deprecated_aliases = kwargs.pop('deprecated_aliases', None)
        deprecated = kwargs.pop('deprecated', False)

        # add this switch
        if (include_deprecated or not deprecated) and not suppressed(args):
            kwargs['dest'] = opt_name

            if kwargs.get('action') == 'append':
                kwargs['default'] = []
            else:
                kwargs['default'] = None

            parser.add_argument(*args, **kwargs)

        # add a switch for deprecated aliases
        if (deprecated_aliases and include_deprecated and
                not suppressed(deprecated_aliases)):
            help = 'Deprecated alias%s for %s' % (
                ('es' if len(deprecated_aliases) > 1 else ''),
                args[-1])
            parser.add_argument(
                *deprecated_aliases,
                **combine_dicts(kwargs, dict(help=help)))


### non-runner switches ###

def _add_basic_args(parser):
    """Switches for all command line tools"""

    parser.add_argument(
        '-c', '--conf-path', dest='conf_paths',
        action='append',
        help='Path to alternate mrjob.conf file to read from')

    parser.add_argument(
        '--no-conf', dest='conf_paths', action='store_const', const=[],
        help="Don't load mrjob.conf even if it's available")

    parser.add_argument(
        '-q', '--quiet', dest='quiet', default=None,
        action='store_true',
        help="Don't print anything to stderr")

    parser.add_argument(
        '-v', '--verbose', dest='verbose', default=None,
        action='store_true', help='print more messages to stderr')


def _add_job_args(parser, include_deprecated=True):

    parser.add_argument(
        '--cat-output', dest='cat_output',
        default=None, action='store_true',
        help="Stream job output to stdout")

    parser.add_argument(
        '--no-cat-output', dest='cat_output',
        default=None, action='store_false',
        help="Don't stream job output to stdout")

    if include_deprecated:
        parser.add_argument(
            '--no-output', dest='cat_output',
            default=None, action='store_false',
            help='Deprecated alias for --no-cat-output')

    parser.add_argument(
        '-o', '--output-dir', dest='output_dir', default=None,
        help='Where to put final job output. This must be an s3:// URL ' +
        'for EMR, an HDFS path for Hadoop, and a system path for local,' +
        'and must be empty')

    parser.add_argument(
<<<<<<< HEAD
        '-r', '--runner', dest='runner', default=None, choices=_VALID_RUNNERS,
        help='Where to run the job; one of %s' % ', '.join(_VALID_RUNNERS))
=======
        '-r', '--runner', dest='runner', default=None,
        choices=sorted(_RUNNER_ALIASES),
        help=('Where to run the job; one of: %s' % ', '.join(
            sorted(_RUNNER_ALIASES))))
>>>>>>> 707c48b1

    parser.add_argument(
        '--step-output-dir', dest='step_output_dir', default=None,
        help=('A directory to store output from job steps other than'
              ' the last one. Useful for debugging. Currently'
              ' ignored by local runners.'))

    if include_deprecated:
        parser.add_argument(
            '--deprecated', dest='deprecated', action='store_true',
            help='include help for deprecated options')

    parser.add_argument(
        '-h', '--help', dest='help', action='store_true',
        help='show this message and exit')


def _add_step_args(parser, include_deprecated=False):
    """Add switches that determine what part of the job a MRJob runs."""
    for dest, (args, kwargs) in _STEP_OPTS.items():
        if dest in _DEPRECATED_STEP_OPTS and not include_deprecated:
            continue
        kwargs = dict(dest=dest, **kwargs)
        parser.add_argument(*args, **kwargs)


### other utilities for switches ###

def _print_help_for_runner(opt_names, include_deprecated=False):
    help_parser = ArgumentParser(usage=SUPPRESS, add_help=False)

    _add_runner_args(help_parser, opt_names,
                     include_deprecated=include_deprecated)

    help_parser.print_help()


def _print_help_for_steps(include_deprecated=False):
    help_parser = ArgumentParser(usage=SUPPRESS, add_help=False)

    _add_step_args(help_parser, include_deprecated=include_deprecated)

    help_parser.print_help()


def _print_basic_help(option_parser, usage, include_deprecated=False):
    """Print all help for the parser. Unlike similar functions, this needs a
    parser so that it can include custom options added by a
    :py:class:`~mrjob.job.MRJob`.
    """
    help_parser = ArgumentParser(usage=usage, add_help=False)

    _add_basic_args(help_parser)
    _add_job_args(help_parser, include_deprecated=include_deprecated)

    basic_dests = {action.dest for action in help_parser._actions}

    # add other custom args added by the user
    for action in option_parser._actions:
        # option_parser already includes deprecated option dests

        # this excludes deprecated switch aliases (e.g. --no-output)
        if action.dest in basic_dests:
            continue

        # this excludes the --deprecated switch (which is explained below)
        if action.dest in _DEPRECATED_NON_RUNNER_OPTS:
            continue

        # this excludes options that are shown with --help -r <runner>
        if action.dest in _RUNNER_OPTS:
            continue

        # this excludes options that are show with --help --steps
        if action.dest in _STEP_OPTS:
            continue

        # this excludes the ARGS option, which is already covered by usage
        if not action.option_strings:
            continue

        # found a custom option. thanks, library user!
        help_parser._add_action(action)

    help_parser.print_help()

    print()
    print('To see help for a specific runner, use --help -r <runner name>')
    print()
    print('To see help for options that control what part of a job runs,'
          ' use --help --steps')
    print()
    if not include_deprecated:
        print('To include help for deprecated options, add --deprecated')
        print()


def _parse_raw_args(parser, args):
    """Simulate parsing by *parser*, return a list of tuples of
    (dest, option_string, args).

    If *args* contains unknown args or is otherwise malformed, we don't
    raise an error (we leave this to the actual argument parser).
    """
    results = []

    class RawArgAction(Action):
        def __call__(self, parser, namespace, values, option_string=None):
            # ignore *namespace*, append to *results*
            results.append((self.dest, option_string, values))

    def error(msg):
        raise ValueError(msg)

    raw_parser = ArgumentParser(add_help=False)
    raw_parser.error = error

    for action in parser._actions:
        # single args become single item lists
        nargs = 1 if action.nargs is None else action.nargs

        raw_parser.add_argument(*action.option_strings,
                                action=RawArgAction,
                                dest=action.dest,
                                nargs=nargs)

    # leave errors to the real parser
    raw_parser.parse_known_args(args)

    return results


def _optparse_kwargs_to_argparse(**kwargs):
    """Translate old keyword args to OptionParser.add_option() so they can be
    passed to ArgumentParser.add_argument().

    The two methods take almost identical arguments, so this is mostly a
    matter of filtering.
    """
    if any(k.startswith('callback') for k in kwargs):
        raise ValueError(
            'mrjob does not emulate callback arguments to add_option(); please'
            ' use argparse actions instead.')

    # translate type from string (optparse) to type (argparse)
    if kwargs.get('type') is not None:
        if kwargs['type'] not in _OPTPARSE_TYPES:
            raise ValueError('invalid option type: %r' % kwargs['type'])
        kwargs['type'] = _OPTPARSE_TYPES[kwargs['type']]

    # opt_group was a mrjob-specific feature that we've abandoned
    if 'opt_group' in kwargs:
        log.warning(
            'ignoring opt_group keyword arg (mrjob no longer supports'
            ' opt groups')
        kwargs.pop('opt_group')

    # convert %default -> %(default)s
    if kwargs.get('help'):
        kwargs['help'] = kwargs['help'].replace('%default', '%(default)s')

    # pretty much everything else is the same. if people want to pass argparse
    # kwargs through the old optparse interface (e.g. *action* or *required*)
    # more power to 'em.
    return kwargs


def _alphabetize_actions(arg_parser):
    """Alphabetize arg parser actions for the sake of nicer help printouts."""
    # based on https://stackoverflow.com/questions/12268602/sort-argparse-help-alphabetically  # noqa
    for g in arg_parser._action_groups:
        g._group_actions.sort(key=lambda opt: opt.dest)<|MERGE_RESOLUTION|>--- conflicted
+++ resolved
@@ -86,17 +86,6 @@
 # use to identify malformed JSON
 _PROBABLY_JSON_RE = re.compile(r'^\s*[\{\[\"].*$')
 
-<<<<<<< HEAD
-# list of runners we implement
-_VALID_RUNNERS = [
-    'local',
-    'hadoop',
-    'emr',
-    'yarnemr',
-    'inline',
-    'dataproc'
-]
-=======
 # names of runners
 _RUNNER_ALIASES = {
     'dataproc',
@@ -105,8 +94,8 @@
     'inline',
     'local',
     'spark',
+    'yarnemr',
 }
->>>>>>> 707c48b1
 
 
 ### custom actions ###
@@ -1728,15 +1717,10 @@
         'and must be empty')
 
     parser.add_argument(
-<<<<<<< HEAD
-        '-r', '--runner', dest='runner', default=None, choices=_VALID_RUNNERS,
-        help='Where to run the job; one of %s' % ', '.join(_VALID_RUNNERS))
-=======
         '-r', '--runner', dest='runner', default=None,
         choices=sorted(_RUNNER_ALIASES),
         help=('Where to run the job; one of: %s' % ', '.join(
             sorted(_RUNNER_ALIASES))))
->>>>>>> 707c48b1
 
     parser.add_argument(
         '--step-output-dir', dest='step_output_dir', default=None,
