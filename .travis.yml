language: python
python:
  - "2.7"
  - "3.4"
  - "3.5"
  - "3.6"
  - "3.7"
  - "pypy2.7-6.0"
  - "pypy3.5-6.0"
dist: xenial
before_install:
  - sudo apt-get install openjdk-8-jdk
install:
<<<<<<< HEAD
  - "pip install ."
  - "pip install -e .[google]"
  - "pip install ujson warcio"
  - "pip install rapidjson || true"
=======
  - "pip install -e .[aws]"
  - "pip install -e .[google]"
  - "pip install simplejson ujson warcio"
  - "pip install python-rapidjson || true"
>>>>>>> 84945ecb
  - "pip install pyspark || true"
  - "export JAVA_HOME=/usr/lib/jvm/java-8-openjdk-amd64"
  - "export PATH=$JAVA_HOME/bin:$PATH"
  - "java -version"
env:
  global:
    - JAVA_HOME=
script: python -m unittest discover -v
sudo: false<|MERGE_RESOLUTION|>--- conflicted
+++ resolved
@@ -5,23 +5,17 @@
   - "3.5"
   - "3.6"
   - "3.7"
-  - "pypy2.7-6.0"
-  - "pypy3.5-6.0"
+# PyPy support not needed for Affirm
+#  - "pypy2.7-6.0"
+#  - "pypy3.5-6.0"
 dist: xenial
 before_install:
   - sudo apt-get install openjdk-8-jdk
 install:
-<<<<<<< HEAD
-  - "pip install ."
-  - "pip install -e .[google]"
-  - "pip install ujson warcio"
-  - "pip install rapidjson || true"
-=======
   - "pip install -e .[aws]"
   - "pip install -e .[google]"
   - "pip install simplejson ujson warcio"
   - "pip install python-rapidjson || true"
->>>>>>> 84945ecb
   - "pip install pyspark || true"
   - "export JAVA_HOME=/usr/lib/jvm/java-8-openjdk-amd64"
   - "export PATH=$JAVA_HOME/bin:$PATH"
