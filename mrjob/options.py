# -*- coding: utf-8 -*-
# Copyright 2009-2015 Yelp and Contributors
#
# Licensed under the Apache License, Version 2.0 (the "License");
# you may not use this file except in compliance with the License.
# You may obtain a copy of the License at
#
# http://www.apache.org/licenses/LICENSE-2.0
#
# Unless required by applicable law or agreed to in writing, software
# distributed under the License is distributed on an "AS IS" BASIS,
# WITHOUT WARRANTIES OR CONDITIONS OF ANY KIND, either express or implied.
# See the License for the specific language governing permissions and
# limitations under the License.
"""Functions to populate py:class:`OptionParser` and :py:class:`OptionGroup`
objects with categorized command line parameters. This module should not be
made public until at least 0.4 if not later or never.
"""

from optparse import OptionParser
from optparse import SUPPRESS_USAGE

from mrjob.parse import parse_key_value_list
from mrjob.parse import parse_port_range_list
from mrjob.runner import CLEANUP_CHOICES


def _append_to_conf_paths(option, opt_str, value, parser):
    """conf_paths is None by default, but --no-conf or --conf-path should make
    it a list.
    """

    if parser.values.conf_paths is None:
        parser.values.conf_paths = []

    # this method is also called during generate_passthrough_arguments
    # the check below is to ensure that conf_paths are not duplicated
    if value not in parser.values.conf_paths:
        parser.values.conf_paths.append(value)


def add_protocol_opts(opt_group):
    """Add options related to choosing protocols.
    """
    return [
        opt_group.add_option(
            '--strict-protocols', dest='strict_protocols', default=True,
            action='store_true', help='If something violates an input/output '
            'protocol then raise an exception (the default)'),
        opt_group.add_option(
            '--no-strict-protocols', dest='strict_protocols', default=True,
            action='store_false', help='If something violates an input/output '
            'protocol then increment a counter and continue'),
    ]


def add_basic_opts(opt_group):
    """Options for all command line tools"""

    return [
        opt_group.add_option(
            '-c', '--conf-path', dest='conf_paths', action='callback',
            callback=_append_to_conf_paths, default=None, nargs=1,
            type='string',
            help='Path to alternate mrjob.conf file to read from'),

        opt_group.add_option(
            '--no-conf', dest='conf_paths', action='store_const', const=[],
            help="Don't load mrjob.conf even if it's available"),

        opt_group.add_option(
            '-q', '--quiet', dest='quiet', default=None,
            action='store_true',
            help="Don't print anything to stderr"),

        opt_group.add_option(
            '-v', '--verbose', dest='verbose', default=None,
            action='store_true', help='print more messages to stderr'),
    ]


def add_runner_opts(opt_group, default_runner='local'):
    """Options for all runners."""
    return [
        opt_group.add_option(
            '--archive', dest='upload_archives', action='append',
            default=[],
            help=('Unpack archive in the working directory of this script. You'
                  ' can use --archive multiple times.')),

        opt_group.add_option(
            '--bootstrap-mrjob', dest='bootstrap_mrjob', action='store_true',
            default=None,
            help=("Automatically tar up the mrjob library and install it when"
                  " we run the mrjob. This is the default. Use"
                  " --no-bootstrap-mrjob if you've already installed mrjob on"
                  " your Hadoop cluster.")),

        opt_group.add_option(
            '--cleanup', dest='cleanup', default=None,
            help=('Comma-separated list of which directories to delete when'
                  ' a job succeeds, e.g. TMP,LOGS. Choices:'
                  ' %s (default: ALL)' % ', '.join(CLEANUP_CHOICES))),

        opt_group.add_option(
            '--cleanup-on-failure', dest='cleanup_on_failure', default=None,
            help=('Comma-separated list of which directories to delete when'
                  ' a job fails, e.g. TMP,LOGS. Choices:'
                  ' %s (default: NONE)' % ', '.join(CLEANUP_CHOICES))),

        opt_group.add_option(
            '--cmdenv', dest='cmdenv', default=[], action='append',
            help='set an environment variable for your job inside Hadoop '
            'streaming. Must take the form KEY=VALUE. You can use --cmdenv '
            'multiple times.'),

        opt_group.add_option(
            '--file', dest='upload_files', action='append',
            default=[],
            help=('Copy file to the working directory of this script. You can'
                  ' use --file multiple times.')),

        opt_group.add_option(
            '--interpreter', dest='interpreter', default=None,
            help=('Non-python command to run your script, e.g. "ruby".')),

        opt_group.add_option(
            '--no-bootstrap-mrjob', dest='bootstrap_mrjob',
            action='store_false', default=None,
            help=("Don't automatically tar up the mrjob library and install it"
                  " when we run this job. Use this if you've already installed"
                  " mrjob on your Hadoop cluster.")),

        opt_group.add_option(
            '--no-output', dest='no_output',
            default=None, action='store_true',
            help="Don't stream output after job completion"),

        opt_group.add_option(
            '-o', '--output-dir', dest='output_dir', default=None,
            help='Where to put final job output. This must be an s3:// URL ' +
            'for EMR, an HDFS path for Hadoop, and a system path for local,' +
            'and must be empty'),

        opt_group.add_option(
            '--python-archive', dest='python_archives', default=[],
            action='append',
            help=('Archive to unpack and add to the PYTHONPATH of the mr_job'
                  ' script when it runs. You can use --python-archives'
                  ' multiple times.')),

        opt_group.add_option(
            '--python-bin', dest='python_bin', default=None,
            help=('Alternate python command for Python'
                  ' mappers/reducers. You can'
                  ' include arguments, e.g. --python-bin "python -v"')),

        opt_group.add_option(
            '-r', '--runner', dest='runner', default=default_runner,
            choices=('local', 'hadoop', 'emr', 'inline'),
            help=('Where to run the job: local to run locally, hadoop to run'
                  ' on your Hadoop cluster, emr to run on Amazon'
                  ' ElasticMapReduce, and inline for local debugging. Default'
                  ' is %s.' % default_runner)),

        opt_group.add_option(
            '--setup', dest='setup', action='append',
            help=('A command to run before each mapper/reducer step in the'
                  ' shell ("touch foo"). You may interpolate files'
                  ' available via URL or on your local filesystem using'
                  ' Hadoop Distributed Cache syntax (". setup.sh#"). To'
                  ' interpolate archives, use #/: "cd foo.tar.gz#/; make')),

        opt_group.add_option(
            '--setup-cmd', dest='setup_cmds', action='append',
            default=[],
            help=('A command to run before each mapper/reducer step in the'
                  ' shell (e.g. "cd my-src-tree; make") specified as a string.'
                  ' You can use --setup-cmd more than once. Use mrjob.conf to'
                  ' specify arguments as a list to be run directly.')),

        opt_group.add_option(
            '--setup-script', dest='setup_scripts', action='append',
            default=[],
            help=('Path to file to be copied into the local working directory'
                  ' and then run. You can use --setup-script more than once.'
                  ' These are run after setup_cmds.')),

        opt_group.add_option(
            '--steps-interpreter', dest='steps_interpreter', default=None,
            help=("Non-Python command to use to query the job about its"
                  " steps, if different from --interpreter.")),

        opt_group.add_option(
            '--steps-python-bin', dest='steps_python_bin', default=None,
            help=('Name/path of alternate python command to use to'
                  ' query the job about its steps, if different from the'
                  ' current Python interpreter.')),
    ]


def add_hadoop_shared_opts(opt_group):
    """Options for ``hadoop``, ``local``, and ``emr`` runners"""
    return [
        opt_group.add_option(
            '--hadoop-version', dest='hadoop_version', default=None,
            help=('Version of Hadoop to specify to EMR or to emulate for -r'
                  ' local. Default is 0.20.')),

        # for more info about jobconf:
        # http://hadoop.apache.org/mapreduce/docs/current/mapred-default.html
        opt_group.add_option(
            '--jobconf', dest='jobconf', default=[], action='append',
            help=('-jobconf arg to pass through to hadoop streaming; should'
                  ' take the form KEY=VALUE. You can use --jobconf multiple'
                  ' times.')),
    ]


def add_hadoop_emr_opts(opt_group):
    """Options for ``hadoop`` and ``emr`` runners"""
    return [
        opt_group.add_option(
            '--hadoop-arg', dest='hadoop_extra_args', default=[],
            action='append', help='Argument of any type to pass to hadoop '
            'streaming. You can use --hadoop-arg multiple times.'),

        opt_group.add_option(
            '--hadoop-streaming-jar', dest='hadoop_streaming_jar',
            default=None,
            help='Path of your hadoop streaming jar (locally, or on S3/HDFS)'),

        opt_group.add_option(
            '--label', dest='label', default=None,
            help='alternate label for the job, to help us identify it'),

        opt_group.add_option(
            '--owner', dest='owner', default=None,
            help='user who ran the job (if different from the current user)'),

        opt_group.add_option(
            '--partitioner', dest='partitioner', default=None,
            help=('Hadoop partitioner class to use to determine how mapper'
                  ' output should be sorted and distributed to reducers. For'
                  ' example: org.apache.hadoop.mapred.lib.HashPartitioner')),

        opt_group.add_option(
            '--check-input-paths', dest='check_input_paths',
            default=True, action='store_true',
            help='Check input paths exist before running (the default)'),

        opt_group.add_option(
            '--no-check-input-paths', dest='check_input_paths',
            default=True, action='store_false',
            help='Skip the checks to ensure all input paths exist'),
    ]


def add_hadoop_opts(opt_group):
    """Options for ``hadoop`` runner"""
    return [
        opt_group.add_option(
            '--hadoop-bin', dest='hadoop_bin', default=None,
            help='hadoop binary. Defaults to $HADOOP_HOME/bin/hadoop'),

        opt_group.add_option(
            '--hadoop-home', dest='hadoop_home',
            default=None,
<<<<<<< HEAD
            help='Alternative to setting the HADOOP_HOME environment variable.'),

        opt_group.add_option(
            '--hadoop-tmp-dir', dest='hdfs_tmp_dir',
            default=None,
            help='Temp space on HDFS (default is tmp/mrjob)'),
=======
            help='Alternative to setting $HADOOP_HOME'),
>>>>>>> 52df17ee

        opt_group.add_option(
            '--hdfs-scratch-dir', dest='hdfs_scratch_dir',
            default=None,
            help='Deprecated alias for --hadoop-tmp-dir'),
    ]


def add_emr_opts(opt_group):
    """Options for ``emr`` runner"""
    return (add_emr_connect_opts(opt_group) +
            add_emr_launch_opts(opt_group) +
            add_emr_run_opts(opt_group))


def add_emr_connect_opts(opt_group):
    """Options for connecting to the EMR API."""
    return [
        opt_group.add_option(
            '--aws-region', dest='aws_region', default=None,
            help=('Region to run EMR jobs in. Default is us-west-2')),

        opt_group.add_option(
            '--emr-endpoint', dest='emr_endpoint', default=None,
            help=('Force mrjob to connect to EMR on this endpoint'
                  ' (e.g. us-west-1.elasticmapreduce.amazonaws.com). Default'
                  ' is to infer this from aws_region.')),

        opt_group.add_option(
            '--s3-endpoint', dest='s3_endpoint', default=None,
            help=("Force mrjob to connect to S3 on this endpoint (e.g."
                  " s3-us-west-1.amazonaws.com). You usually shouldn't"
                  " set this; by default mrjob will choose the correct"
                  " endpoint for each S3 bucket based on its location.")),
    ]


def add_emr_run_opts(opt_group):
    """Options for running and monitoring a job on EMR."""
    return [
        opt_group.add_option(
            '--check-emr-status-every', dest='check_emr_status_every',
            default=None, type='int',
            help='How often (in seconds) to check status of your EMR job'),

        # --ec2-key-pair is used to launch the job, not to monitor it
        opt_group.add_option(
            '--ec2-key-pair-file', dest='ec2_key_pair_file', default=None,
            help='Path to file containing SSH key for EMR'),

        opt_group.add_option(
            '--emr-action-on-failure', dest='emr_action_on_failure',
            default=None,
            help=('Action to take when a step fails'
                  ' (e.g. TERMINATE_CLUSTER | CANCEL_AND_WAIT | CONTINUE)')),

        opt_group.add_option(
            '--emr-job-flow-id', dest='emr_job_flow_id', default=None,
            help='ID of an existing EMR job flow to use'),

        opt_group.add_option(
            '--hadoop-streaming-jar-on-emr',
            dest='hadoop_streaming_jar_on_emr', default=None,
            help=('Local path of the hadoop streaming jar on the EMR node.'
                  ' Rarely necessary.')),

        opt_group.add_option(
            '--pool-wait-minutes', dest='pool_wait_minutes', default=0,
            type='int',
            help=('Wait for a number of minutes for a job flow to finish'
                  ' if a job finishes, pick up their job flow. Otherwise'
                  ' create a new one. (default 0)')),

        opt_group.add_option(
            '--ssh-bin', dest='ssh_bin', default=None,
            help=("Name/path of ssh binary. Arguments are allowed (e.g."
                  " --ssh-bin 'ssh -v')")),

        opt_group.add_option(
            '--ssh-bind-ports', dest='ssh_bind_ports', default=None,
            help=('A list of port ranges that are safe to listen on, delimited'
                  ' by colons and commas, with syntax like'
                  ' 2000[:2001][,2003,2005:2008,etc].'
                  ' Defaults to 40001:40840.')),

        opt_group.add_option(
            '--ssh-tunnel-is-closed', dest='ssh_tunnel_is_open',
            default=None, action='store_false',
            help='Make ssh tunnel accessible from localhost only'),

        opt_group.add_option(
            '--ssh-tunnel-is-open', dest='ssh_tunnel_is_open',
            default=None, action='store_true',
            help=('Make ssh tunnel accessible from remote hosts (not just'
                  ' localhost).')),

        opt_group.add_option(
            '--ssh-tunnel-to-job-tracker', dest='ssh_tunnel_to_job_tracker',
            default=None, action='store_true',
            help='Open up an SSH tunnel to the Hadoop job tracker'),
    ]


def add_emr_launch_opts(opt_group):
    """Options for launching a cluster (including bootstrapping)."""
    return [
        opt_group.add_option(
            '--additional-emr-info', dest='additional_emr_info', default=None,
            help='A JSON string for selecting additional features on EMR'),

        opt_group.add_option(
            '--aws-availability-zone', dest='aws_availability_zone',
            default=None,
            help='Availability zone to run the job flow on'),

        opt_group.add_option(
            '--ec2-key-pair', dest='ec2_key_pair', default=None,
            help='Name of the SSH key pair you set up for EMR'),

        opt_group.add_option(
            '--emr-api-param', dest='emr_api_params',
            default=[], action='append',
            help='Additional parameters to pass directly to the EMR API '
                 ' when creating a cluster. Should take the form KEY=VALUE.'
                 ' You can use --emr-api-param multiple times.'
        ),

        opt_group.add_option(
            '--emr-tag', dest='emr_tags',
            default=[], action='append',
            help='Metadata tags to apply to the EMR cluster; '
                 'should take the form KEY=VALUE. You can use --emr-tag '
                 'multiple times.'),

        opt_group.add_option(
            '--iam-endpoint', dest='iam_endpoint', default=None,
            help=('Force mrjob to connect to IAM on this endpoint'
                  ' (e.g. iam.us-gov.amazonaws.com)')),

        opt_group.add_option(
            '--iam-instance-profile', dest='iam_instance_profile',
            default=None,
            help=('EC2 instance profile to use for the EMR cluster - see'
                  ' "Configure IAM Roles for Amazon EMR" in AWS docs')),

        opt_group.add_option(
            '--iam-service-role', dest='iam_service_role',
            default=None,
            help=('IAM Job flow role to use for the EMR cluster - see'
                  ' "Configure IAM Roles for Amazon EMR" in AWS docs')),

        opt_group.add_option(
            '--max-hours-idle', dest='max_hours_idle',
            default=None, type='float',
            help=("If we create a persistent job flow, have it automatically"
                  " terminate itself after it's been idle this many hours.")),

        opt_group.add_option(
            '--mins-to-end-of-hour', dest='mins_to_end_of_hour',
            default=None, type='float',
            help=("If --max-hours-idle is set, control how close to the end"
                  " of an EC2 billing hour the job flow can automatically"
                  " terminate itself (default is 5 minutes).")),

        opt_group.add_option(
            '--no-bootstrap-python', dest='bootstrap_python',
            action='store_false', default=None,
            help=("Don't automatically try to install a compatible version"
                  " of Python at bootstrap time.")),

        opt_group.add_option(
            '--no-pool-emr-job-flows', dest='pool_emr_job_flows',
            action='store_false',
            help="Don't try to run our job on a pooled job flow."),

        opt_group.add_option(
            '--pool-emr-job-flows', dest='pool_emr_job_flows',
            action='store_true',
            help='Add to an existing job flow or create a new one that does'
                 ' not terminate when the job completes. Overrides other job'
                 ' flow-related options including EC2 instance configuration.'
                 ' Joins pool "default" if emr_job_flow_pool_name is not'
                 ' specified. WARNING: do not run this without'
                 ' mrjob.tools.emr.terminate_idle_job_flows in your crontab;'
                 ' job flows left idle can quickly become expensive!'),

        opt_group.add_option(
            '--pool-name', dest='emr_job_flow_pool_name', action='store',
            default=None,
            help=('Specify a pool name to join. Set to "default" if not'
                  ' specified.')),

        opt_group.add_option(
            '--s3-log-uri', dest='s3_log_uri', default=None,
            help='URI on S3 to write logs into'),

        opt_group.add_option(
            '--s3-scratch-uri', dest='s3_scratch_uri', default=None,
            help='Deprecated alias for --s3-tmp-dir.'),

        opt_group.add_option(
            '--s3-sync-wait-time', dest='s3_sync_wait_time', default=None,
            type='float',
            help=('How long to wait for S3 to reach eventual consistency. This'
                  ' is typically less than a second (zero in us-west) but the'
                  ' default is 5.0 to be safe.')),

        opt_group.add_option(
            '--s3-tmp-dir', dest='s3_tmp_dir', default=None,
            help='URI on S3 to use as our temp directory.'),

        opt_group.add_option(
            '--s3-upload-part-size', dest='s3_upload_part_size', default=None,
            type='float',
            help=('Upload files to S3 in parts no bigger than this many'
                  ' megabytes. Default is 100 MiB. Set to 0 to disable'
                  ' multipart uploading entirely.')),

        opt_group.add_option(
            '--no-emr-api-param', dest='no_emr_api_params',
            default=[], action='append',
            help='Parameters to be unset when calling EMR API.'
                 ' You can use --no-emr-api-param multiple times.'
        ),

        opt_group.add_option(
            '--visible-to-all-users', dest='visible_to_all_users',
            default=None, action='store_true',
            help='Make your job flow is visible to all IAM users on the same'
                 ' AWS account (the default).'
        ),

        opt_group.add_option(
            '--no-visible-to-all-users', dest='visible_to_all_users',
            default=None, action='store_false',
            help='Hide your job flow from other IAM users on the same AWS'
                 ' account.'
        ),

    ] + add_emr_bootstrap_opts(opt_group) + add_emr_instance_opts(opt_group)


def add_emr_bootstrap_opts(opt_group):
    """Add options having to do with bootstrapping (other than
    :mrjob-opt:`bootstrap_mrjob`, which is shared with other runners)."""
    return [

        opt_group.add_option(
            '--bootstrap', dest='bootstrap', action='append',
            help=('A shell command to set up libraries etc. before any steps'
                  ' (e.g. "sudo apt-get -qy install python3"). You may'
                  ' interpolate files available via URL or locally with Hadoop'
                  ' Distributed Cache syntax ("sudo dpkg -i foo.deb#")')),

        opt_group.add_option(
            '--bootstrap-action', dest='bootstrap_actions', action='append',
            default=[],
            help=('Raw bootstrap action scripts to run before any of the other'
                  ' bootstrap steps. You can use --bootstrap-action more than'
                  ' once. Local scripts will be automatically uploaded to S3.'
                  ' To add arguments, just use quotes: "foo.sh arg1 arg2"')),

        opt_group.add_option(
            '--bootstrap-cmd', dest='bootstrap_cmds', action='append',
            default=[],
            help=('Commands to run on the master node to set up libraries,'
                  ' etc. You can use --bootstrap-cmd more than once. Use'
                  ' mrjob.conf to specify arguments as a list to be run'
                  ' directly.')),

        opt_group.add_option(
            '--bootstrap-file', dest='bootstrap_files', action='append',
            default=[],
            help=('File to upload to the master node before running'
                  ' bootstrap_cmds (for example, debian packages). These will'
                  ' be made public on S3 due to a limitation of the bootstrap'
                  ' feature. You can use --bootstrap-file more than once.')),

        opt_group.add_option(
            '--bootstrap-python', dest='bootstrap_python',
            action='store_true', default=None,
            help=('Attempt to install a compatible version of Python'
                  ' at boostrap time. Currently this only does anything'
                  ' for Python 3, for which it is enabled by default.')),

        opt_group.add_option(
            '--bootstrap-python-package', dest='bootstrap_python_packages',
            action='append', default=[],
            help=('Path to a Python module to install on EMR. These should be'
                  ' standard python module tarballs where you can cd into a'
                  ' subdirectory and run ``sudo python setup.py install``. You'
                  ' can use --bootstrap-python-package more than once.')),

        opt_group.add_option(
            '--bootstrap-script', dest='bootstrap_scripts', action='append',
            default=[],
            help=('Script to upload and then run on the master node (a'
                  ' combination of bootstrap_cmds and bootstrap_files). These'
                  ' are run after the command from bootstrap_cmds. You can use'
                  ' --bootstrap-script more than once.')),

        opt_group.add_option(
            '--disable-emr-debugging', dest='enable_emr_debugging',
            action='store_false',
            help='Disable storage of Hadoop logs in SimpleDB'),

        opt_group.add_option(
            '--enable-emr-debugging', dest='enable_emr_debugging',
            default=None, action='store_true',
            help='Enable storage of Hadoop logs in SimpleDB'),
    ]


def add_emr_instance_opts(opt_group):
    """Add options having to do with instance creation"""
    return [
        # AMI
        opt_group.add_option(
            '--ami-version', dest='ami_version', default=None,
            help=('AMI Version to use, e.g. "2.4.11" (default "latest").')),

        # instance types
        opt_group.add_option(
            '--ec2-core-instance-type', '--ec2-slave-instance-type',
            dest='ec2_core_instance_type', default=None,
            help='Type of EC2 instance for core (or "slave") nodes only'),

        opt_group.add_option(
            '--ec2-instance-type', dest='ec2_instance_type', default=None,
            help=('Type of EC2 instance(s) to launch (e.g. m1.medium,'
                  ' c3.xlarge, r3.xlarge). See'
                  ' http://aws.amazon.com/ec2/instance-types/ for the full'
                  ' list.')),

        opt_group.add_option(
            '--ec2-master-instance-type', dest='ec2_master_instance_type',
            default=None,
            help='Type of EC2 instance for master node only'),

        opt_group.add_option(
            '--ec2-task-instance-type', dest='ec2_task_instance_type',
            default=None,
            help='Type of EC2 instance for task nodes only'),

        # instance number
        opt_group.add_option(
            '--num-ec2-instances', dest='num_ec2_instances', default=None,
            type='int',
            help='Total number of EC2 instances to launch '),

        # NB: EMR instance counts are only applicable for slave/core and
        # task, since a master count > 1 causes the EMR API to return the
        # ValidationError "A master instance group must specify a single
        # instance".
        opt_group.add_option(
            '--num-ec2-core-instances', dest='num_ec2_core_instances',
            default=None, type='int',
            help=('Number of EC2 instances to start as core (or "slave") '
                  'nodes. Incompatible with --num-ec2-instances.')),

        opt_group.add_option(
            '--num-ec2-task-instances', dest='num_ec2_task_instances',
            default=None, type='int',
            help=('Number of EC2 instances to start as task '
                  'nodes. Incompatible with --num-ec2-instances.')),

        # bid price
        opt_group.add_option(
            '--ec2-core-instance-bid-price',
            dest='ec2_core_instance_bid_price', default=None,
            help=(
                'Bid price to specify for core (or "slave") nodes when'
                ' setting them up as EC2 spot instances (you probably only'
                ' want to set a bid price for task instances).')
        ),

        opt_group.add_option(
            '--ec2-master-instance-bid-price',
            dest='ec2_master_instance_bid_price', default=None,
            help=(
                'Bid price to specify for the master node when setting it up '
                'as an EC2 spot instance (you probably only want to set '
                'a bid price for task instances).')
        ),

        opt_group.add_option(
            '--ec2-task-instance-bid-price',
            dest='ec2_task_instance_bid_price', default=None,
            help=(
                'Bid price to specify for task nodes when '
                'setting them up as EC2 spot instances.')
        ),
    ]


def print_help_for_groups(*args):
    option_parser = OptionParser(usage=SUPPRESS_USAGE, add_help_option=False)
    option_parser.option_groups = args
    option_parser.print_help()


def alphabetize_options(opt_group):
    opt_group.option_list.sort(key=lambda opt: opt.dest or '')


def fix_custom_options(options, option_parser):
    """Update *options* to handle KEY=VALUE options, etc."""
    if hasattr(options, 'cmdenv'):
        cmdenv_err = '--cmdenv argument %r is not of the form KEY=VALUE'
        options.cmdenv = parse_key_value_list(options.cmdenv,
                                              cmdenv_err,
                                              option_parser.error)

    def parse_commas(cleanup_str):
        cleanup_error = ('cleanup option %s is not one of ' +
                         ', '.join(CLEANUP_CHOICES))
        new_cleanup_options = []
        for choice in cleanup_str.split(','):
            if choice in CLEANUP_CHOICES:
                new_cleanup_options.append(choice)
            else:
                option_parser.error(cleanup_error % choice)
        if ('NONE' in new_cleanup_options and
                len(set(new_cleanup_options)) > 1):
            option_parser.error(
                'Cannot clean up both nothing and something!')

        return new_cleanup_options

    if getattr(options, 'cleanup', None):
        options.cleanup = parse_commas(options.cleanup)

    if getattr(options, 'cleanup_on_failure', None):
        options.cleanup_on_failure = parse_commas(options.cleanup_on_failure)

    if hasattr(options, 'emr_api_params'):
        emr_api_err = (
            '--emr-api-params argument %r is not of the form KEY=VALUE')
        options.emr_api_params = parse_key_value_list(options.emr_api_params,
                                                      emr_api_err,
                                                      option_parser.error)

        if hasattr(options, 'no_emr_api_params'):
                for param in options.no_emr_api_params:
                    options.emr_api_params[param] = None

    if hasattr(options, 'emr_tags'):
        emr_tag_err = '--emr-tag argument %r is not of the form KEY=VALUE'
        options.emr_tags = parse_key_value_list(options.emr_tags,
                                                emr_tag_err,
                                                option_parser.error)

    if hasattr(options, 'jobconf'):
        jobconf_err = '--jobconf argument %r is not of the form KEY=VALUE'
        options.jobconf = parse_key_value_list(options.jobconf,
                                               jobconf_err,
                                               option_parser.error)

    if getattr(options, 'ssh_bind_ports', None):
        try:
            ports = parse_port_range_list(options.ssh_bind_ports)
        except ValueError as e:
            option_parser.error('invalid port range list %r: \n%s' %
                                (options.ssh_bind_ports, e.args[0]))
            options.ssh_bind_ports = ports<|MERGE_RESOLUTION|>--- conflicted
+++ resolved
@@ -266,16 +266,12 @@
         opt_group.add_option(
             '--hadoop-home', dest='hadoop_home',
             default=None,
-<<<<<<< HEAD
-            help='Alternative to setting the HADOOP_HOME environment variable.'),
+            help='Alternative to setting $HADOOP_HOME'),
 
         opt_group.add_option(
             '--hadoop-tmp-dir', dest='hdfs_tmp_dir',
             default=None,
             help='Temp space on HDFS (default is tmp/mrjob)'),
-=======
-            help='Alternative to setting $HADOOP_HOME'),
->>>>>>> 52df17ee
 
         opt_group.add_option(
             '--hdfs-scratch-dir', dest='hdfs_scratch_dir',
