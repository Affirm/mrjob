<<<<<<< HEAD
v0.4, 2012-08-?? -- Slouching toward nirvana
 * Changes:
     * Changed default runner from 'local' to 'inline' (#423)
     * Requires boto 2.2.0 or later
     * Filesystem functionality moved out of MRJobRunner into into 'fs' objects
       but forwarded from runners for backward compatibility
     * Changed exception hierarchy of mrjob.ssh (which is private but
       important)
 * New features:
     * Support for non-Hadoop Streaming jar steps (#499)
     * Support for arbitrary commands as Hadoop Streaming
       mappers/combiners/reducers
     * mapper_pre_filter, combiner_pre_filter, and reducer_pre_filter allow
       running of a UNIX command in front of tasks to filter input outside of
       the interpreter
 * Bug fixes:
   * Silenced some incorrect warnings about ignored options in 'inline' runner
 * Removed deprecated functionality:
   * --hadoop-*-format
   * --*-protocol switches
   * MRJob.DEFAULT_*_PROTOCOL
   * MRJob.get_default_opts()
   * MRJob.protocols()
   * PROTOCOL_DICT
   * IF_SUCCESSFUL
   * DEFAULT_CLEANUP
=======
v0.3.5, 2012-08-21 -- The Last Ride of v0.3.x[?]
 * EMR:
   * --pool-wait-minutes option lets you wait up to X minutes before creating a
     job flow (#455)
   * Job flow ID included in error messages on failure (#452)
   * JOB and JOB_FLOW cleanup options (#485, #455)
 * EMR and Hadoop:
   * Compatibility fixes related to deprecated options and Hadoop's bizarre
     non-sequential version numbers (#489, #534)
 * Other:
   * Warn when *_PROTOCOL is not a class (#490)
 * Bug fixes:
   * Unicode strings can be used when specifying interpreters (#431)
   * --enable-emr-logging no longer causes the wrong counters/logs to be parsed
     (#446)
   * TMP_DIR inserted into 'sort' environment variables (#477)
   * Setting hadoop_home in mrjob.conf works again
   * Gzipped input files work when specified with relative paths (#494)
   * Passthrough options are not re-ordered when sent to Hadoop Streaming
     (#509)
>>>>>>> 0328f676

v0.3.4.1, 2012-06-12 -- The test suite doesn't catch everything...
 * Local mode doesn't try to send multiple mappers to the same output file
   when using multiple compressed files as input

v0.3.4, 2012-06-11 -- We are friendly people.
 * Experimental support for IronPython in the local and inline runners
 * set_status() and increment_counter() will encode messages/names of type
   'unicode' as UTF-8 when writing to Hadoop Streaming
 * EMR and Hadoop counter parsing is more correct
 * mrjob.tools.emr.fetch_logs fetches logs from S3 when asked instead of
   incorrectly refusing to do so
 * jobconf values can be booleans in mrjob.conf as well as 'true' and 'false'
   strings
 * hadoop_version can be a float in mrjob.conf, but a warning is printed to the
   console
 * Command line help is split across several --help-* commands
 * Local runner sorts output consistently

v0.3.3.2, 2012-04-10 -- It's a race [condition]!
 * Option parsing no longer dies when -- is used as an argument (#435)
 * Fixed race condition where two jobs can join same job flow thinking it is
   idle, delaying one of the jobs (#438)
 * Better error message when a config file contains no data for the current
   runner (#433)

v0.3.3.1, 2012-04-02 -- Hothothothothothothotfix
 * Fixed S3 locking mechanism parsing of last modified time to work around an
   inconsistency in the EMR API

v0.3.3, 2012-03-29 -- Bug...bug...bug...bug...bug...FEATURE!
 * EMR:
   * Error detection code follows symlinks in Hadoop logs (#396)
   * terminate_idle_job_flows locks job flows before terminating them (#391)
   * terminate_idle_job_flows -qq silences all output (#380)
 * Other fixes:
   * mr_tower_of_powers test no longer requires Testify (#395)
   * Various runner du() implementations no longer broken (#393, #394)
   * Hadoop counter parser regex handles long lines better (#388)
   * Hadoop counter parser regex is more correct (#305)
   * Better error when trying to parse YAML without PyYAML (#348)

v0.3.2, 2012-02-22 -- AMI versions, spot instances, and more
 * Docs:
   * 'Testing with mrjob' section in docs (includes #321)
   * MRJobRunner.counters() included in docs (#321)
   * terminate_idle_job_flows is spelled correctly in docs (#339)
 * Running jobs:
   * local mode:
     * Allow non-string jobconf values again (this changed in v0.3.0)
     * Don't split *.gz files (#333)
   * emr mode:
     * Spot instance support via ec2_*_instance_bid_price and renamed instance
       type/number options (#219)
     * ami_version option to allow switching between EMR AMIs (#306)
     * 'Error while reading from input file' displays correct file (#358)
     * python_bin used for bootstrap_python_packages instead of just 'python'
       (#355)
     * Pooling works with bootstrap_mrjob=False (#347)
     * Pooling makes sure a job flow has space for the new job before joining
       it (#324)
 * EMR tools:
   * create_job_flow no longer tries to use an option that does not exist
     (#349)
   * report_long_jobs tool alerts on jobs that have run for more than X hours
     (#345)
   * mrboss no longer spells stderr 'stsderr'
   * terminate_idle_job_flows counts jobs with pending (but not running)
     steps as idle (#365)
   * terminate_idle_job_flows can terminate job flows near the end of a
     billable hour (#319)
   * audit_usage breaks down job flows by pool (#239)
   * Various tools (e.g. audit_usage) get list of job flows correctly (#346)

v0.3.1, 2011-12-20 -- Nooooo there were bugs!
 * Instance-type command-line arguments always override mrjob.conf (Issue #311)
 * Fixed crash in mrjob.tools.emr.audit_usage (Issue #315)
 * Tests now use unittest; python setup.py test now works (Issue #292)

v0.3.0, 2011-12-07 -- Worth the wait
 * Configuration:
   * Saner mrjob.conf locations (Issue #97):
     * ~/.mrjob is deprecated in favor of ~/.mrjob.conf
     * searching in PYTHONPATH is deprecated
     * MRJOB_CONF environment variable for custom paths
 * Defining Jobs (MRJob):
   * Combiner support (Issue #74)
   * *_init() and *_final() methods for mappers, combiners, and reducers
     (Issue #124)
   * mapper/combiner/reducer methods no longer need to contain a yield
     statement if they emit no data
   * Protocols:
     * Protocols can be anything with read() and write() methods, and are
       instances by default (Issue #229)
     * Set protocols with the *_PROTOCOL attributes or by re-defining the
       *_protocol() methods
     * Built-in protocol classes cache the encoded and decoded value of the
       last key for faster decoding during reducing (Issue #230)
     * --*protocol switches and aliases are deprecated (Issue #106)
   * Set Hadoop formats with HADOOP_*_FORMAT attributes or the hadoop_*_format()
     methods (Issue #241)
     * --hadoop-*-format switches are deprecated
     * Hadoop formats can no longer be set from mrjob.conf
   * Set jobconf with JOBCONF attribute or the jobconf() method (in addition
     to --jobconf)
   * Set Hadoop partitioner class with --partitioner, PARTITIONER, or
     partitioner() (Issue #6)
   * Custom option parsing (Issue #172)
   * Use mrjob.compat.get_jobconf_value() to get jobconf values from environment
 * Running jobs:
   * All modes:
     * All runners are Hadoop-version aware and use the correct jobconf and
       combiner invocation styles (Issue #111)
     * All types of URIs can be passed through to Hadoop (Issue #53)
     * Speed up steps with no mapper by using cat (Issue #5)
     * Stream compressed files with cat() method (Issue #17)
     * hadoop_bin, python_bin, and ssh_bin can now all take switches (Issue #96)
     * job_name_prefix option is gone (was deprecated)
     * Better cleanup (Issue #10):
       * Separate cleanup_on_failure option
       * More granular cleanup options
     * Cleaner handling of passthrough options (Issue #32)
   * emr mode:
     * job flow pooling (Issue #26)
     * vastly improved log fetching via SSH (Issue #2)
       * New tool: mrjob.tools.emr.fetch_logs
     * default Hadoop version on EMR is 0.20 (was 0.18)
     * ec2_instance_type option now only sets instance type for slave nodes
       when there are multiple EC2 instances (Issue #66)
     * New tool: mrjob.tools.emr.mrboss for running commands on all nodes and
       saving output locally
   * inline mode:
     * Supports cmdenv (Issue #136)
     * Passthrough options can now affect steps list (Issue #301)
   * local mode:
     * Runs 2 mappers and 2 reducers in parallel by default (Issue #228)
     * Preliminary Hadoop simulation for some jobconf variables (Issue #86)
 * Misc:
   * boto 2.0+ is now required (Issue #92)
   * Removed debian packaging (should be handled separately)

v0.2.8, 2011-09-07 -- Bugfixes and betas
 * Fix log parsing crash dealing with timeout errors
 * Make mr_travelling_salesman.py work with simplejson
 * Add emr_additional_info option, to support EMR beta features
 * Remove debian packaging (should be handled separately)
 * Fix crash when creating tmp bucket for job in us-east-1

v0.2.7, 2011-07-12 -- Hooray for interns!
 * All runner options can be set from the command line (Issue #121)
   * Including for mrjob.tools.emr.create_job_flow (Issue #142)
 * New EMR options:
   * availability_zone (Issue #72)
   * bootstrap_actions (Issue #69)
   * enable_emr_debugging (Issue #133)
 * Read counters from EMR log files (Issue #134)
 * Clean old files out of S3 with mrjob.tools.emr.s3_tmpwatch (Issue #9)
 * EMR parses and reports job failure due to steps timing out (Issue #15)
 * EMR boostrap files are no longer made public on S3 (Issue #70)
 * mrjob.tools.emr.terminate_idle_job_flows handles custom hadoop streaming
   jars correctly (Issue #116)
 * LocalMRJobRunner separates out counters by step (Issue #28)
 * bootstrap_python_packages works regardless of tarball name (Issue #49)
 * mrjob always creates temp buckets in the correct AWS region (Issue #64)
 * Catch abuse of __main__ in jobs (Issue #78)
 * Added mr_travelling_salesman example

v0.2.6, 2011-05-24 -- Hadoop 0.20 in EMR, inline runner, and more
* Set Hadoop to run on EMR with --hadoop-version (Issue #71).
   * Default is still 0.18, but will change to 0.20 in mrjob v0.3.0.
 * New inline runner, for testing locally with a debugger
 * New --strict-protocols option, to catch unencodable data (Issue #76)
 * Added steps_python_bin option (for use with virtualenv)
 * mrjob no longer chokes when asked to run on an EMR job flow running 
   Hadoop 0.20 (Issue #110)
 * mrjob no longer chokes on job flows with no LogUri (Issue #112)

v0.2.5, 2011-04-29 -- Hadoop input and output formats
 * Added hadoop_input/output_format options
 * You can now specify a custom Hadoop streaming jar (hadoop_streaming_jar)
 * extra args to hadoop now come before -mapper/-reducer on EMR, so
   that e.g. -libjar will work (worked in hadoop mode since v0.2.2)
 * hadoop mode now supports s3n:// URIs (Issue #53)

v0.2.4, 2011-03-09 -- fix bootstrapping mrjob
 * Fix bootstrapping of mrjob in hadoop and local mode (Issue #89)
 * SSH tunnels try to use the same port for the same job flow (Issue #67)
 * Added mr_postfix_bounce and mr_pegasos_svm to examples.
 * Retry on spurious 505s from EMR API

v0.2.3, 2011-02-24 -- boto compatibility
 * Fix incompatibility with boto 2.0b4 (Issue #91)

v0.2.2, 2011-02-15 -- GET/POST EMR issue
 * Use POST requests for most EMR queries (EMR was choking on large GETs)
 * find_probable_cause_of_failure() ignores transient errors (Issue #31)
 * --hadoop-arg now actually works (Issue #79)
   * on Hadoop, extra args are added first, so you can set e.g. -libjar
 * S3 buckets may now have . in their names
 * MRJob scripts now respect --quiet (Issue #84)
 * added --no-output option for MRJob scripts (Issue #81)
 * added --python-bin option (Issue #54)

v0.2.1, 2010-11-17 -- laststatechangereason bugfix
 * Don't assume EMR sets laststatechangereason

v0.2.0, 2010-11-15 -- Many bugfixes, Windows support
 * New Features/Changes:
   * EMRJobRunner now prints % of mappers and reducers completed when you 
     enable the SSH tunnel.
   * Added mr_page_rank example
   * Added mrjob.tools.emr.audit_usage script (Issue #21)
   * You can specify alternate job owners with the "owner" option. Useful for 
     auditing usage. (Issue #59)
   * The job_name_prefix option has been renamed to label (the old name still 
     works but is deprecated)
   * bootstrap_cmds and bootstrap_scripts no longer automatically invoke sudo
 * Bugs Fixed/Cleanup:
   * bootstrap files no longer get uploaded to S3 twice (Issue #8)
   * When using add_file_option(), show_steps() can now see the local version 
     of the file (Issue #45)
   * Now works on Windows (Issue #46)
   * No longer requires external jar, tar, or zip binaries (Issue #47)
   * mrjob-* scratch bucket is only created as needed (Issue #50)
   * Can now specify us-east-1 region explicitly (Issue #58)
   * mrjob.tools.emr.terminate_idle_job_flows leaves Hive jobs alone (Issue #60)

v0.1.0, 2010-10-28 -- Same code, better version. It's official!

v0.1.0-pre3, 2010-10-27 -- Pre-release to run Yelp code against
 * Added debian packaging
 * mrjob bootstrapping can now deal with symlinks in site-packages/mrjob
 * MRJobRunner.stream_output() can now be called multiple times

v0.1.0-pre2, 2010-10-25 -- Second pre-release after testing
 * Fixed small bugs that broke Python 2.5.1 and Python 2.7
 * Fixed reading mrjob.conf without yaml installed
 * Fix tests to work with modern simplejson and pipes.quote()
 * Auto-create temp bucket on S3 if we don't have one (Issue #16)
 * Auto-infer AWS region from bucket (Issue #7)
 * --steps now passes in all extra args (e.g. --protocol) (Issue #4)
 * Better docs

v0.1.0-pre1, 2010-10-21 -- Initial pre-release. YMMV!<|MERGE_RESOLUTION|>--- conflicted
+++ resolved
@@ -1,4 +1,3 @@
-<<<<<<< HEAD
 v0.4, 2012-08-?? -- Slouching toward nirvana
  * Changes:
      * Changed default runner from 'local' to 'inline' (#423)
@@ -25,7 +24,7 @@
    * PROTOCOL_DICT
    * IF_SUCCESSFUL
    * DEFAULT_CLEANUP
-=======
+
 v0.3.5, 2012-08-21 -- The Last Ride of v0.3.x[?]
  * EMR:
    * --pool-wait-minutes option lets you wait up to X minutes before creating a
@@ -46,7 +45,6 @@
    * Gzipped input files work when specified with relative paths (#494)
    * Passthrough options are not re-ordered when sent to Hadoop Streaming
      (#509)
->>>>>>> 0328f676
 
 v0.3.4.1, 2012-06-12 -- The test suite doesn't catch everything...
  * Local mode doesn't try to send multiple mappers to the same output file
