# -*- coding: utf-8 -*-
# Copyright 2009-2016 Yelp and Contributors
# Copyright 2017-2018 Yelp
# Copyright 2019 Yelp and Contributors
#
# Licensed under the Apache License, Version 2.0 (the "License");
# you may not use this file except in compliance with the License.
# You may obtain a copy of the License at
#
# http://www.apache.org/licenses/LICENSE-2.0
#
# Unless required by applicable law or agreed to in writing, software
# distributed under the License is distributed on an "AS IS" BASIS,
# WITHOUT WARRANTIES OR CONDITIONS OF ANY KIND, either express or implied.
# See the License for the specific language governing permissions and
# limitations under the License.
"""Tests for EMRJobRunner.

Tests for cluster pooling are in test_emr_pooling.py
"""
import copy
import getpass
import json
import os
import os.path
import posixpath
import signal
import socket
import sys
import time
from io import BytesIO
from shutil import make_archive

import boto3
from botocore.exceptions import ClientError
from botocore.exceptions import ParamValidationError

import mrjob
import mrjob.emr
from mrjob.aws import _boto3_paginate
from mrjob.compat import version_gte
from mrjob.emr import EMRJobRunner
from mrjob.emr import _3_X_SPARK_BOOTSTRAP_ACTION
from mrjob.emr import _3_X_SPARK_SUBMIT
from mrjob.emr import _4_X_COMMAND_RUNNER_JAR
from mrjob.emr import _BAD_BASH_IMAGE_VERSION
from mrjob.emr import _DEFAULT_IMAGE_VERSION
from mrjob.emr import _MAX_MINS_IDLE_BOOTSTRAP_ACTION_PATH
from mrjob.emr import _PRE_4_X_STREAMING_JAR
from mrjob.fs.s3 import _HUGE_PART_SIZE
from mrjob.job import MRJob
from mrjob.parse import parse_s3_uri
from mrjob.pool import _extract_tags
from mrjob.protocol import JSONProtocol
from mrjob.py2 import PY2
from mrjob.step import INPUT
from mrjob.step import OUTPUT
from mrjob.step import StepFailedException
from mrjob.tools.emr.audit_usage import _JOB_KEY_RE
from mrjob.util import cmd_line

import tests.mock_boto3
import tests.mock_boto3.emr
import tests.mock_boto3.s3
from tests.mock_boto3 import MockBoto3TestCase
from tests.mockssh import mock_ssh_dir
from tests.mockssh import mock_ssh_file
from tests.mr_hadoop_format_job import MRHadoopFormatJob
from tests.mr_jar_and_streaming import MRJarAndStreaming
from tests.mr_jar_with_generic_args import MRJarWithGenericArgs
from tests.mr_just_a_jar import MRJustAJar
from tests.mr_null_spark import MRNullSpark
from tests.mr_no_mapper import MRNoMapper
from tests.mr_sort_values import MRSortValues
from tests.mr_spark_jar import MRSparkJar
from tests.mr_spark_script import MRSparkScript
from tests.mr_streaming_and_spark import MRStreamingAndSpark
from tests.mr_two_step_job import MRTwoStepJob
from tests.mr_word_count import MRWordCount
from tests.py2 import Mock
from tests.py2 import call
from tests.py2 import patch
from tests.sandbox import SandboxedTestCase
from tests.sandbox import mrjob_conf_patcher
from tests.test_bin import PYTHON_BIN
from tests.test_hadoop import HadoopExtraArgsTestCase
from tests.test_inline import InlineInputManifestTestCase


if PYTHON_BIN == 'python':
    OLD_AMI_PYTHON_BIN = 'python2.7'
else:
    OLD_AMI_PYTHON_BIN = PYTHON_BIN

# EMR configurations used for testing
# from http://docs.aws.amazon.com/ElasticMapReduce/latest/ReleaseGuide/emr-configure-apps.html  # noqa

# simple configuration
CORE_SITE_EMR_CONFIGURATION = dict(
    Classification='core-site',
    Properties={
        'hadoop.security.groups.cache.secs': '250',
    },
)

# nested configuration
HADOOP_ENV_EMR_CONFIGURATION = dict(
    Classification='hadoop-env',
    Configurations=[
        dict(
            Classification='export',
            Properties={
                'HADOOP_DATANODE_HEAPSIZE': '2048',
                'HADOOP_NAMENODE_OPTS': '-XX:GCTimeRatio=19',
            },
        ),
    ],
    Properties={},
)

# non-normalized version of HADOOP_ENV_EMR_CONFIGURATION
HADOOP_ENV_EMR_CONFIGURATION_VARIANT = dict(
    Classification='hadoop-env',
    Configurations=[
        dict(
            Classification='export',
            Configurations=[],
            Properties={
                'HADOOP_DATANODE_HEAPSIZE': 2048,
                'HADOOP_NAMENODE_OPTS': '-XX:GCTimeRatio=19',
            },
        ),
    ],
)


def _list_all_bootstrap_actions(runner):
    """Get bootstrap action for the runner's cluster as a list."""
    return list(_boto3_paginate(
        'BootstrapActions', runner.make_emr_client(), 'list_bootstrap_actions',
        ClusterId=runner.get_cluster_id()))


def _list_all_steps(runner):
    """Get steps for the runner's cluster as a list (in forward order)"""
    return list(reversed(list(_boto3_paginate(
        'Steps', runner.make_emr_client(), 'list_steps',
        ClusterId=runner.get_cluster_id()))))


def _extract_non_mrjob_tags(cluster):
    """get tags from a cluster as a dict, excluding tags starting with
    ``__mrjob_``"""
    return {k: v for k, v in _extract_tags(cluster).items()
            if not k.startswith('__mrjob_')}


class EMRJobRunnerEndToEndTestCase(MockBoto3TestCase):

    MRJOB_CONF_CONTENTS = dict(
        runners=dict(
            emr=dict(
                additional_emr_info=dict(key='value'),
                check_cluster_every=0.00,
                cloud_fs_sync_secs=0.00,
                pool_clusters=False,  # so we can test cleanup
            ),
        ),
    )

    def test_end_to_end(self):
        # read from STDIN, a local file, and a remote file
        stdin = BytesIO(b'foo\nbar\n')

        local_input_path = os.path.join(self.tmp_dir, 'input')
        with open(local_input_path, 'wb') as local_input_file:
            local_input_file.write(b'bar\nqux\n')

        remote_input_path = 's3://walrus/data/foo'
        self.add_mock_s3_data({'walrus': {'data/foo': b'foo\n'}})

        # setup fake output
        self.mock_emr_output = {('j-MOCKCLUSTER0', 1): [
            b'1\t"qux"\n2\t"bar"\n', b'2\t"foo"\n5\tnull\n']}

        mr_job = MRHadoopFormatJob(['-r', 'emr', '-v',
                                    '-', local_input_path, remote_input_path,
                                    '-D', 'x=y'])
        mr_job.sandbox(stdin=stdin)

        local_tmp_dir = None
        results = []

        mock_s3_fs_snapshot = copy.deepcopy(self.mock_s3_fs)

        with mr_job.make_runner() as runner:
            self.assertIsInstance(runner, EMRJobRunner)

            # make sure that initializing the runner doesn't affect S3
            # (Issue #50)
            self.assertEqual(mock_s3_fs_snapshot, self.mock_s3_fs)

            # make sure AdditionalInfo was JSON-ified from the config file.
            # checked now because you can't actually read it from the cluster
            # on real EMR.
            self.assertEqual(runner._opts['additional_emr_info'],
                             '{"key": "value"}')

            # keep track of which steps we waited for
            runner._wait_for_step_to_complete = Mock(
                wraps=runner._wait_for_step_to_complete)

            runner.run()

            results.extend(mr_job.parse_output(runner.cat_output()))

            local_tmp_dir = runner._get_local_tmp_dir()
            # make sure cleanup hasn't happened yet
            self.assertTrue(os.path.exists(local_tmp_dir))
            self.assertTrue(any(runner.fs.ls(runner.get_output_dir())))

            cluster = runner._describe_cluster()

            name_match = _JOB_KEY_RE.match(cluster['Name'])
            self.assertEqual(name_match.group(1), 'mr_hadoop_format_job')
            self.assertEqual(name_match.group(2), getpass.getuser())

            # make sure our input and output formats are attached to
            # the correct steps
            steps = _list_all_steps(runner)

            step_0_args = steps[0]['Config']['Args']
            step_1_args = steps[1]['Config']['Args']

            self.assertIn('-inputformat', step_0_args)
            self.assertNotIn('-outputformat', step_0_args)
            self.assertNotIn('-inputformat', step_1_args)
            self.assertIn('-outputformat', step_1_args)

            # make sure jobconf got through
            self.assertIn('-D', step_0_args)
            self.assertIn('x=y', step_0_args)
            self.assertIn('-D', step_1_args)
            # job overrides jobconf in step 1
            self.assertIn('x=z', step_1_args)

            # make sure mrjob.zip is created and uploaded as a bootstrap file
            self.assertTrue(os.path.exists(runner._mrjob_zip_path))
            self.assertIn(runner._mrjob_zip_path,
                          runner._upload_mgr.path_to_uri())
            self.assertIn(runner._mrjob_zip_path,
                          runner._bootstrap_dir_mgr.paths())

        self.assertEqual(sorted(results),
                         [(1, 'qux'), (2, 'bar'), (2, 'foo'), (5, None)])

        # make sure cleanup happens
        self.assertFalse(os.path.exists(local_tmp_dir))
        self.assertFalse(any(runner.fs.ls(runner.get_output_dir())))

        # job should get terminated
        for _ in range(10):
            self.simulate_emr_progress(runner.get_cluster_id())

        cluster = runner._describe_cluster()
        self.assertEqual(cluster['Status']['State'], 'TERMINATED')

        # did we wait for steps in correct order? (regression test for #1316)
        step_ids = [
            c[0][0] for c in runner._wait_for_step_to_complete.call_args_list]
        self.assertEqual(step_ids, [step['Id'] for step in steps])

    def test_failed_job(self):
        mr_job = MRTwoStepJob(['-r', 'emr', '-v'])
        mr_job.sandbox()

        self.add_mock_s3_data({'walrus': {}})
        self.mock_emr_failures = set([('j-MOCKCLUSTER0', 0)])

        log = self.start(patch('mrjob.emr.log'))

        with mr_job.make_runner() as runner:
            self.assertIsInstance(runner, EMRJobRunner)

            self.assertRaises(StepFailedException, runner.run)
            log.info.assert_any_call('  FAILED')

            for _ in range(10):
                self.simulate_emr_progress(runner.get_cluster_id())

            cluster = runner._describe_cluster()
            self.assertEqual(cluster['Status']['State'],
                             'TERMINATED_WITH_ERRORS')

        # job should get terminated on cleanup
        cluster_id = runner.get_cluster_id()
        for _ in range(10):
            self.simulate_emr_progress(cluster_id)

        cluster = runner._describe_cluster()
        self.assertEqual(cluster['Status']['State'], 'TERMINATED_WITH_ERRORS')

    def _test_cloud_tmp_cleanup(self, mode, tmp_len, log_len):
        self.add_mock_s3_data({'walrus': {'logs/j-MOCKCLUSTER0/1': b'1\n'}})
        stdin = BytesIO(b'foo\nbar\n')

        mr_job = MRTwoStepJob(['-r', 'emr', '-v',
                               '--cloud-log-dir', 's3://walrus/logs',
                               '-', '--cleanup', mode])
        mr_job.sandbox(stdin=stdin)

        with mr_job.make_runner() as runner:
            cloud_tmp_dir = runner._opts['cloud_tmp_dir']
            tmp_bucket, _ = parse_s3_uri(cloud_tmp_dir)

            runner.run()

            # this is set and unset before we can get at it unless we do this
            log_bucket, _ = parse_s3_uri(runner._s3_log_dir())

            list(runner.cat_output())

        bucket = runner.fs.s3.get_bucket(tmp_bucket)
        self.assertEqual(len(list(bucket.objects.all())), tmp_len)

        bucket = runner.fs.s3.get_bucket(log_bucket)
        self.assertEqual(len(list(bucket.objects.all())), log_len)

    def test_cleanup_all(self):
        self._test_cloud_tmp_cleanup('ALL', 0, 0)

    def test_cleanup_tmp(self):
        self._test_cloud_tmp_cleanup('TMP', 0, 1)

    def test_cleanup_remote(self):
        self._test_cloud_tmp_cleanup('CLOUD_TMP', 0, 1)

    def test_cleanup_local(self):
        self._test_cloud_tmp_cleanup('LOCAL_TMP', 5, 1)

    def test_cleanup_logs(self):
        self._test_cloud_tmp_cleanup('LOGS', 5, 0)

    def test_cleanup_none(self):
        self._test_cloud_tmp_cleanup('NONE', 5, 1)

    def test_cleanup_combine(self):
        self._test_cloud_tmp_cleanup('LOGS,CLOUD_TMP', 0, 0)

    def test_cleanup_error(self):
        self.assertRaises(ValueError, self._test_cloud_tmp_cleanup,
                          'NONE,LOGS,CLOUD_TMP', 0, 0)
        self.assertRaises(ValueError, self._test_cloud_tmp_cleanup,
                          'GARBAGE', 0, 0)


class ExistingClusterTestCase(MockBoto3TestCase):

    def test_attach_to_existing_cluster(self):
        emr_client = EMRJobRunner(conf_paths=[]).make_emr_client()
        # create cluster without LogUri, to test Issue #112
        cluster_id = emr_client.run_job_flow(
            Instances=dict(
                InstanceCount=1,
                KeepJobFlowAliveWhenNoSteps=True,
                MasterInstanceType='m1.medium',
            ),
            JobFlowRole='fake-instance-profile',
            Name='Development Cluster',
            ReleaseLabel='emr-5.0.0',
            ServiceRole='fake-service-role',
        )['JobFlowId']

        stdin = BytesIO(b'foo\nbar\n')
        self.mock_emr_output = {(cluster_id, 1): [
            b'1\t"bar"\n1\t"foo"\n2\tnull\n']}

        mr_job = MRTwoStepJob(['-r', 'emr', '-v',
                               '--cluster-id', cluster_id])
        mr_job.sandbox(stdin=stdin)

        results = []
        with mr_job.make_runner() as runner:
            runner.run()

            # Issue 182: don't create the bootstrap script when
            # attaching to another cluster
            self.assertIsNone(runner._master_bootstrap_script_path)

            results.extend(mr_job.parse_output(runner.cat_output()))

        self.assertEqual(sorted(results),
                         [(1, 'bar'), (1, 'foo'), (2, None)])

    def test_dont_take_down_cluster_on_failure(self):
        emr_client = EMRJobRunner(conf_paths=[]).make_emr_client()
        # create cluster without LogUri, to test Issue #112
        cluster_id = emr_client.run_job_flow(
            Instances=dict(
                InstanceCount=1,
                KeepJobFlowAliveWhenNoSteps=True,
                MasterInstanceType='m1.medium',
            ),
            JobFlowRole='fake-instance-profile',
            Name='Development Cluster',
            ReleaseLabel='emr-5.0.0',
            ServiceRole='fake-service-role',
        )['JobFlowId']

        mr_job = MRTwoStepJob(['-r', 'emr', '-v',
                               '--cluster-id', cluster_id])
        mr_job.sandbox()

        self.add_mock_s3_data({'walrus': {}})
        self.mock_emr_failures = set([('j-MOCKCLUSTER0', 0)])

        with mr_job.make_runner() as runner:
            self.assertIsInstance(runner, EMRJobRunner)
            self.prepare_runner_for_ssh(runner)
            self.assertRaises(StepFailedException, runner.run)

            for _ in range(10):
                self.simulate_emr_progress(runner.get_cluster_id())

            cluster = runner._describe_cluster()
            self.assertEqual(cluster['Status']['State'], 'WAITING')

        # job shouldn't get terminated by cleanup
        for _ in range(10):
            self.simulate_emr_progress(runner.get_cluster_id())

        cluster = runner._describe_cluster()
        self.assertEqual(cluster['Status']['State'], 'WAITING')


class EbsRootVolumeGBTestCase(MockBoto3TestCase):

    def test_defaults(self):
        cluster = self.run_and_get_cluster()
        self.assertNotIn('EbsRootVolumeSize', cluster)

    def test_set_to_integer(self):
        cluster = self.run_and_get_cluster('--ebs-root-volume-gb', '999')
        self.assertEqual(cluster['EbsRootVolumeSize'], 999)

    def test_zero_means_default(self):
        cluster = self.run_and_get_cluster('--ebs-root-volume-gb', '0')
        self.assertNotIn('EbsRootVolumeSize', cluster)

    def test_must_be_integer_on_cmd_line(self):
        self.assertRaises(
            ValueError,
            self.run_and_get_cluster, '--ebs-root-volume-gb', '99.99')

    def test_must_be_integer_in_config(self):
        BAD_MRJOB_CONF = {'runners': {'emr': {'ebs_root_volume_gb': 99.99}}}

        with mrjob_conf_patcher(BAD_MRJOB_CONF):
            self.assertRaises(ParamValidationError, self.run_and_get_cluster)


class VisibleToAllUsersTestCase(MockBoto3TestCase):

    def test_defaults(self):
        cluster = self.run_and_get_cluster()
        self.assertEqual(cluster['VisibleToAllUsers'], True)

    def test_no_visible(self):
        cluster = self.run_and_get_cluster('--no-visible-to-all-users')
        self.assertEqual(cluster['VisibleToAllUsers'], False)

    def test_visible(self):
        cluster = self.run_and_get_cluster('--visible-to-all-users')
        self.assertEqual(cluster['VisibleToAllUsers'], True)

    def test_force_to_bool(self):
        VISIBLE_MRJOB_CONF = {'runners': {'emr': {
            'emr_backoff': 0.01,  # must be non-zero
            'check_cluster_every': 0.00,
            'cloud_fs_sync_secs': 0.00,
            'visible_to_all_users': 1,  # should be True
        }}}

        with mrjob_conf_patcher(VISIBLE_MRJOB_CONF):
            cluster = self.run_and_get_cluster()
            self.assertEqual(cluster['VisibleToAllUsers'], True)

    def test_mock_boto3_does_not_force_to_bool(self):
        # make sure that mrjob is converting to bool, not mock_boto3
        self.assertRaises(ParamValidationError,
                          self.run_and_get_cluster,
                          '--extra-cluster-param', 'VisibleToAllUsers=1')


class SubnetTestCase(MockBoto3TestCase):

    def test_defaults(self):
        cluster = self.run_and_get_cluster()
        self.assertEqual(cluster['Ec2InstanceAttributes'].get('Ec2SubnetId'),
                         None)

    def test_subnet_option(self):
        cluster = self.run_and_get_cluster('--subnet', 'subnet-ffffffff')
        self.assertEqual(cluster['Ec2InstanceAttributes'].get('Ec2SubnetId'),
                         'subnet-ffffffff')

    def test_empty_string_means_no_subnet(self):
        cluster = self.run_and_get_cluster('--subnet', '')
        self.assertEqual(cluster['Ec2InstanceAttributes'].get('Ec2SubnetId'),
                         None)

    def test_blank_out_subnet_in_mrjob_conf(self):
        # regression test for #1931
        self.start(mrjob_conf_patcher(dict(runners=dict(emr=dict(
            subnet='subnet-ffffffff')))))

        cluster = self.run_and_get_cluster('--subnet', '')
        self.assertEqual(cluster['Ec2InstanceAttributes'].get('Ec2SubnetId'),
                         None)

    def test_subnets_option(self):
        instance_fleets = [dict(
            InstanceFleetType='MASTER',
            InstanceTypeConfigs=[dict(InstanceType='m1.medium')],
            TargetOnDemandCapacity=1)]

        cluster = self.run_and_get_cluster(
            '--subnets', 'subnet-ffffffff,subnet-eeeeeeee',
            '--instance-fleets', json.dumps(instance_fleets))

        self.assertIn(cluster['Ec2InstanceAttributes'].get('Ec2SubnetId'),
                      ['subnet-ffffffff', 'subnet-eeeeeeee'])


class IAMTestCase(MockBoto3TestCase):

    def setUp(self):
        super(IAMTestCase, self).setUp()

        # wrap boto3.client() so we can see if it was called
        self.start(patch('boto3.client', wraps=boto3.client))

    def test_role_auto_creation(self):
        cluster = self.run_and_get_cluster()
        self.assertTrue(boto3.client.called)

        # check instance_profile
        instance_profile_name = (
            cluster['Ec2InstanceAttributes']['IamInstanceProfile'])
        self.assertIsNotNone(instance_profile_name)
        self.assertTrue(instance_profile_name.startswith('mrjob-'))
        self.assertIn(instance_profile_name, self.mock_iam_instance_profiles)
        self.assertIn(instance_profile_name, self.mock_iam_roles)
        self.assertIn(instance_profile_name,
                      self.mock_iam_role_attached_policies)

        # check service_role
        service_role_name = cluster['ServiceRole']
        self.assertIsNotNone(service_role_name)
        self.assertTrue(service_role_name.startswith('mrjob-'))
        self.assertIn(service_role_name, self.mock_iam_roles)
        self.assertIn(service_role_name,
                      self.mock_iam_role_attached_policies)

        # instance_profile and service_role should be distinct
        self.assertNotEqual(instance_profile_name, service_role_name)

        # run again, and see if we reuse the roles
        cluster2 = self.run_and_get_cluster()
        self.assertEqual(
            cluster2['Ec2InstanceAttributes']['IamInstanceProfile'],
            instance_profile_name)
        self.assertEqual(cluster2['ServiceRole'], service_role_name)

    def test_iam_instance_profile_option(self):
        cluster = self.run_and_get_cluster(
            '--iam-instance-profile', 'EMR_EC2_DefaultRole')
        self.assertTrue(boto3.client.called)

        self.assertEqual(
            cluster['Ec2InstanceAttributes']['IamInstanceProfile'],
            'EMR_EC2_DefaultRole')

    def test_iam_service_role_option(self):
        cluster = self.run_and_get_cluster(
            '--iam-service-role', 'EMR_DefaultRole')
        self.assertTrue(boto3.client.called)

        self.assertEqual(cluster['ServiceRole'], 'EMR_DefaultRole')

    def test_both_iam_options(self):
        cluster = self.run_and_get_cluster(
            '--iam-instance-profile', 'EMR_EC2_DefaultRole',
            '--iam-service-role', 'EMR_DefaultRole')

        # users with limited access may not be able to connect to the IAM API.
        # This gives them a plan B
        self.assertFalse(any(args == ('iam',)
                             for args, kwargs in boto3.client.call_args_list))

        self.assertEqual(
            cluster['Ec2InstanceAttributes']['IamInstanceProfile'],
            'EMR_EC2_DefaultRole')
        self.assertEqual(cluster['ServiceRole'], 'EMR_DefaultRole')

    def test_no_iam_access(self):
        boto3_client = boto3.client

        def forbidding_boto3_client(service_name, **kwargs):
            if service_name == 'iam':
                raise ClientError(
                    dict(
                        Error=dict(),
                        ResponseMetadata=dict(HTTPStatusCode=403)
                    ), 'WhateverApiCall')
            else:
                # pass through other services
                return boto3_client(service_name, **kwargs)

        self.start(patch('boto3.client', side_effect=forbidding_boto3_client))

        cluster = self.run_and_get_cluster()

        self.assertTrue(any(args == ('iam',)
                            for args, kwargs in boto3.client.call_args_list))

        self.assertEqual(
            cluster['Ec2InstanceAttributes']['IamInstanceProfile'],
            'EMR_EC2_DefaultRole')
        self.assertEqual(cluster['ServiceRole'], 'EMR_DefaultRole')


class ExtraClusterParamsTestCase(MockBoto3TestCase):

    def test_set_unsupported_json_param(self):
        cluster = self.run_and_get_cluster(
            '--image-version', '3.7.0',
            '--extra-cluster-param', 'SupportedProducts=["mapr-m3"]')

        self.assertIn('mapr-m3', [a['Name'] for a in cluster['Applications']])

    def test_set_unsupported_string_param(self):
        cluster = self.run_and_get_cluster(
            '--extra-cluster-param', 'AutoScalingRole=HankPym')

        self.assertEqual(cluster['AutoScalingRole'], 'HankPym')

    def test_bad_json_param_is_not_a_string(self):
        self.assertRaises(
            ValueError,
            self.run_and_get_cluster,
            '--image-version', '3.7.0',
            '--extra-cluster-param', 'SupportedProducts=[mapr-m3]')

    def test_set_existing_param(self):
        cluster = self.run_and_get_cluster(
            '--extra-cluster-param', 'Name=Dave')

        self.assertEqual(cluster['Name'], 'Dave')

    def test_unset_existing_param(self):
        cluster = self.run_and_get_cluster(
            '--extra-cluster-param', 'LogUri=null')

        self.assertNotIn('LogUri', cluster)

    def test_set_multiple_params(self):
        cluster = self.run_and_get_cluster(
            '--extra-cluster-param', 'AutoScalingRole=HankPym',
            '--extra-cluster-param', 'Name=Dave')

        self.assertEqual(cluster['AutoScalingRole'], 'HankPym')
        self.assertEqual(cluster['Name'], 'Dave')

    def test_set_nested_param(self):
        cluster = self.run_and_get_cluster(
            '--zone', 'us-west-1a',
            '--subnet', 'subnet-ffffffff',
            '--extra-cluster-param',
            'Instances.Placement.AvailabilityZone=danger-2a')

        self.assertEqual(
            cluster['Ec2InstanceAttributes']['Ec2AvailabilityZone'],
            'danger-2a')

        # shoudn't blow away subnet, also set in Instances
        self.assertEqual(
            cluster['Ec2InstanceAttributes']['Ec2SubnetId'],
            'subnet-ffffffff')

    def test_unset_nested_param(self):
        cluster = self.run_and_get_cluster(
            '--zone', 'us-west-1a',
            '--subnet', 'subnet-ffffffff',
            '--extra-cluster-param',
            'Instances.Placement=null')

        self.assertIsNone(
            cluster['Ec2InstanceAttributes'].get('Ec2AvailabilityZone'))

        # shoudn't blow away subnet, also set in Instances
        self.assertEqual(
            cluster['Ec2InstanceAttributes']['Ec2SubnetId'],
            'subnet-ffffffff')


class DeprecatedEMRAPIParamsTestCase(MockBoto3TestCase):

    # emr_api_param is completely disabled

    def setUp(self):
        super(DeprecatedEMRAPIParamsTestCase, self).setUp()

        self.log = self.start(patch('mrjob.emr.log'))

    def test_param_set(self):
        cluster = self.run_and_get_cluster('--emr-api-param', 'name=Dave')

        self.assertTrue(self.log.warning.called)
        self.assertNotEqual(cluster['Name'], 'Dave')

    def test_param_unset(self):
        cluster = self.run_and_get_cluster('--no-emr-api-param', 'log_uri')

        self.assertTrue(self.log.warning.called)
        self.assertIn('LogUri', cluster)


class AMIAndHadoopVersionTestCase(MockBoto3TestCase):

    def test_default(self):
        with self.make_runner() as runner:
            runner.run()
            self.assertEqual(runner.get_image_version(),
                             _DEFAULT_IMAGE_VERSION)
            self.assertEqual(runner.get_hadoop_version(), '2.8.4')

    def test_ami_version_1_0_no_longer_supported(self):
        with self.make_runner('--image-version', '1.0') as runner:
            self.assertRaises(ClientError, self.launch, runner)

    def test_ami_version_2_0(self):
        with self.make_runner('--image-version', '2.0') as runner:
            runner.run()
            self.assertEqual(runner.get_image_version(), '2.0.6')
            self.assertEqual(runner.get_hadoop_version(), '0.20.205')

    def test_ami_version_3_0(self):
        with self.make_runner('--image-version', '3.0') as runner:
            runner.run()
            self.assertEqual(runner.get_image_version(), '3.0.4')
            self.assertEqual(runner.get_hadoop_version(), '2.2.0')

    def test_ami_version_3_8_0(self):
        with self.make_runner('--image-version', '3.8.0') as runner:
            runner.run()
            self.assertEqual(runner.get_image_version(), '3.8.0')
            self.assertEqual(runner.get_hadoop_version(), '2.4.0')

    def test_ami_version_4_0_0_via_release_label_option(self):
        # the way EMR wants us to set 4.x AMI versions
        with self.make_runner('--release-label', 'emr-4.0.0') as runner:
            runner.run()
            self.assertEqual(runner.get_image_version(), '4.0.0')
            self.assertEqual(runner.get_hadoop_version(), '2.6.0')

            cluster = runner._describe_cluster()
            self.assertEqual(cluster.get('ReleaseLabel'), 'emr-4.0.0')
            self.assertEqual(cluster.get('RequestedAmiVersion'), None)
            self.assertEqual(cluster.get('RunningAmiVersion'), None)

    def test_ami_version_4_0_0_via_image_version_option(self):
        # mrjob should also be smart enough to handle this
        with self.make_runner('--image-version', '4.0.0') as runner:
            runner.run()
            self.assertEqual(runner.get_image_version(), '4.0.0')
            self.assertEqual(runner.get_hadoop_version(), '2.6.0')

            cluster = runner._describe_cluster()
            self.assertEqual(cluster.get('ReleaseLabel'), 'emr-4.0.0')
            self.assertEqual(cluster.get('RequestedAmiVersion'), None)
            self.assertEqual(cluster.get('RunningAmiVersion'), None)

    def test_hadoop_version_option_does_nothing(self):
        with self.make_runner('--hadoop-version', '1.2.3.4') as runner:
            runner.run()
            self.assertEqual(runner.get_image_version(),
                             _DEFAULT_IMAGE_VERSION)
            self.assertEqual(runner.get_hadoop_version(), '2.8.4')


class CustomAmiTestCase(MockBoto3TestCase):

    def test_default(self):
        with self.make_runner() as runner:
            runner.run()

            cluster = runner._describe_cluster()
            self.assertNotIn('CustomAmiId', cluster)

    def test_custom_ami(self):
        with self.make_runner('--image-id', 'ami-blanchin') as runner:
            runner.run()

            cluster = runner._describe_cluster()
            self.assertEqual(cluster['CustomAmiId'], 'ami-blanchin')

    def test_image_version_too_low(self):
        log = self.start(patch('mrjob.emr.log'))

        # must be at least 5.7.0
        with self.make_runner('--image-id', 'ami-blanchin',
                              '--image-version', '5.6.0') as runner:
            self.assertTrue(log.warning.called)

            self.assertRaises(ClientError, runner.run)

    def test_release_label_too_low(self):
        log = self.start(patch('mrjob.emr.log'))

        # must be at least 5.7.0
        with self.make_runner('--image-id', 'ami-blanchin',
                              '--release-label', 'emr-5.6.0') as runner:
            self.assertTrue(log.warning.called)

            self.assertRaises(ClientError, runner.run)


class AvailabilityZoneTestCase(MockBoto3TestCase):

    MRJOB_CONF_CONTENTS = {'runners': {'emr': {
        'emr_backoff': 0.01,  # must be non-zero
        'check_cluster_every': 0.00,
        'cloud_fs_sync_secs': 0.00,
        'zone': 'PUPPYLAND',
    }}}

    def test_availability_zone_config(self):
        with self.make_runner() as runner:
            runner.run()

            cluster = runner._describe_cluster()
            self.assertEqual(
                cluster['Ec2InstanceAttributes'].get('Ec2AvailabilityZone'),
                'PUPPYLAND')


class EnableDebuggingTestCase(MockBoto3TestCase):

    def test_debugging_works(self):
        with self.make_runner('--enable-emr-debugging') as runner:
            runner.run()

            steps = _list_all_steps(runner)
            self.assertEqual(steps[0]['Name'], 'Setup Hadoop Debugging')


class RegionTestCase(MockBoto3TestCase):

    def test_default(self):
        runner = EMRJobRunner()
        self.assertEqual(runner._opts['region'], 'us-west-2')

    def test_explicit_region(self):
        runner = EMRJobRunner(region='us-east-1')
        self.assertEqual(runner._opts['region'], 'us-east-1')

    def test_cannot_be_empty(self):
        runner = EMRJobRunner(region='')
        self.assertEqual(runner._opts['region'], 'us-west-2')


class TmpBucketTestCase(MockBoto3TestCase):

    def assert_new_tmp_bucket(self, location, **runner_kwargs):
        """Assert that if we create an EMRJobRunner with the given keyword
        args, it'll create a new tmp bucket with the given location
        constraint.
        """
        existing_bucket_names = set(self.mock_s3_fs)

        runner = EMRJobRunner(conf_paths=[], **runner_kwargs)
        runner._upload_local_files()

        bucket_name, path = parse_s3_uri(runner._opts['cloud_tmp_dir'])

        self.assertTrue(bucket_name.startswith('mrjob-'))
        self.assertNotIn(bucket_name, existing_bucket_names)
        self.assertEqual(path, 'tmp/')

        self.assertEqual(self.mock_s3_fs[bucket_name]['location'], location)

    def test_default(self):
        self.assert_new_tmp_bucket('us-west-2')

    def test_us_west_1(self):
        self.assert_new_tmp_bucket('us-west-1',
                                   region='us-west-1')

    def test_us_east_1(self):
        # location should be blank
        self.assert_new_tmp_bucket('',
                                   region='us-east-1')

    def test_reuse_mrjob_bucket_in_same_region(self):
        self.add_mock_s3_data({'mrjob-1': {}}, location='us-west-2')

        runner = EMRJobRunner()
        self.assertEqual(runner._opts['cloud_tmp_dir'],
                         's3://mrjob-1/tmp/')

    def test_ignore_mrjob_bucket_in_different_region(self):
        # this tests 687
        self.add_mock_s3_data({'mrjob-1': {}}, location='')

        self.assert_new_tmp_bucket('us-west-2')

    def test_ignore_non_mrjob_bucket_in_different_region(self):
        self.add_mock_s3_data({'walrus': {}}, location='us-west-2')

        self.assert_new_tmp_bucket('us-west-2')

    def test_reuse_mrjob_bucket_in_us_east_1(self):
        # us-east-1 is special because the location "constraint" for its
        # buckets is '', not 'us-east-1'
        self.add_mock_s3_data({'mrjob-1': {}}, location='')

        runner = EMRJobRunner(region='us-east-1')

        self.assertEqual(runner._opts['cloud_tmp_dir'],
                         's3://mrjob-1/tmp/')

    def test_explicit_tmp_uri(self):
        self.add_mock_s3_data({'walrus': {}}, location='us-west-2')

        runner = EMRJobRunner(cloud_tmp_dir='s3://walrus/tmp/')

        self.assertEqual(runner._opts['cloud_tmp_dir'],
                         's3://walrus/tmp/')

    def test_cross_region_explicit_tmp_uri(self):
        self.add_mock_s3_data({'walrus': {}}, location='us-west-2')

        runner = EMRJobRunner(region='us-west-1',
                              cloud_tmp_dir='s3://walrus/tmp/')

        self.assertEqual(runner._opts['cloud_tmp_dir'],
                         's3://walrus/tmp/')

        # tmp bucket shouldn't influence region (it did in 0.4.x)
        self.assertEqual(runner._opts['region'], 'us-west-1')


# TODO: some of this should be moved to tests/test_cloud.py
class InstanceGroupAndFleetTestCase(MockBoto3TestCase):

    maxDiff = None

    def _test_instance_groups(self, opts, **expected):
        """Run a job with the given option dictionary, and check for
        for instance, number, and optional bid price for each instance role.

        Specify expected instance group info like:

        <role>=(num_instances, instance_type, bid_price)
        """
        runner = EMRJobRunner(**opts)
        cluster_id = runner.make_persistent_cluster()

        emr_client = runner.make_emr_client()
        instance_groups = _boto3_paginate(
            'InstanceGroups', emr_client, 'list_instance_groups',
            ClusterId=cluster_id)

        # convert actual instance groups to dicts. (This gets around any
        # assumptions about the order the API returns instance groups in;
        # see #1316)
        role_to_actual = {}
        for ig in instance_groups:
            info = dict(
                (field, ig.get(field))
                for field in ('BidPrice', 'InstanceType',
                              'Market', 'RequestedInstanceCount'))

            role_to_actual[ig['InstanceGroupType']] = info

        # convert expected to dicts
        role_to_expected = {}
        for role, (num, instance_type, bid_price) in expected.items():
            expected = dict(
                BidPrice=(bid_price if bid_price else None),
                InstanceType=instance_type,
                Market=(u'SPOT' if bid_price else u'ON_DEMAND'),
                RequestedInstanceCount=num,
            )

            role_to_expected[role.upper()] = expected

        self.assertEqual(role_to_actual, role_to_expected)

    def _test_uses_instance_fleets(self, opts):
        runner = EMRJobRunner(**opts)
        cluster_id = runner.make_persistent_cluster()

        emr_client = runner.make_emr_client()
        cluster = emr_client.describe_cluster(ClusterId=cluster_id)['Cluster']
        self.assertEqual(cluster['InstanceCollectionType'], 'INSTANCE_FLEET')

    def set_in_mrjob_conf(self, **kwargs):
        emr_opts = copy.deepcopy(self.MRJOB_CONF_CONTENTS)
        emr_opts['runners']['emr'].update(kwargs)
        patcher = mrjob_conf_patcher(emr_opts)
        patcher.start()
        self.addCleanup(patcher.stop)

    def test_defaults(self):
        self._test_instance_groups(
            {},
            master=(1, 'm5.xlarge', None))

    def test_instance_type_single_instance(self):
        self._test_instance_groups(
            {'instance_type': 'c1.xlarge'},
            master=(1, 'c1.xlarge', None))

    def test_instance_type_multiple_instances(self):
        self._test_instance_groups(
            {'instance_type': 'c1.xlarge', 'num_core_instances': 2},
            core=(2, 'c1.xlarge', None),
            master=(1, 'm5.xlarge', None))

    def test_explicit_master_and_core_instance_types(self):
        self._test_instance_groups(
            {'master_instance_type': 'm1.large'},
            master=(1, 'm1.large', None))

        self._test_instance_groups(
            {'core_instance_type': 'm2.xlarge',
             'num_core_instances': 2},
            core=(2, 'm2.xlarge', None),
            master=(1, 'm5.xlarge', None))

        self._test_instance_groups(
            {'master_instance_type': 'm1.large',
             'core_instance_type': 'm2.xlarge',
             'num_core_instances': 2},
            core=(2, 'm2.xlarge', None),
            master=(1, 'm1.large', None))

    def test_2_x_ami_defaults_single_node(self):
        # used to default to m1.small on 2.x AMIs (see #1932)
        self._test_instance_groups(
            dict(image_version='2.4.11'),
            master=(1, 'm5.xlarge', None))

    def test_2_x_ami_defaults_multiple_nodes(self):
        # used to default to m1.small on 2.x AMIs (see #1932)
        self._test_instance_groups(
            dict(image_version='2.4.11', num_core_instances=2),
            core=(2, 'm5.xlarge', None),
            master=(1, 'm5.xlarge', None))

    def test_release_label_hides_image_version(self):
        self._test_instance_groups(
            dict(release_label='emr-4.0.0', image_version='2.4.11'),
            master=(1, 'm5.xlarge', None))

    def test_spark_defaults_single_node(self):
        # when the default instance type was m1.medium, Spark needed
        # m1.large to run tasks, so we needed a separate test. See #1932
        self._test_instance_groups(
            dict(image_version='4.0.0', applications=['Spark']),
            master=(1, 'm5.xlarge', None))

    def test_spark_defaults_multiple_nodes(self):
        # This used to test whether we could get away with a smaller
        # instance type (m1.medium) for the Spark resource manager (see #1932)
        self._test_instance_groups(
            dict(image_version='4.0.0',
                 applications=['Spark'],
                 num_core_instances=2),
            core=(2, 'm5.xlarge', None),
            master=(1, 'm5.xlarge', None))

    def test_explicit_instance_types_take_precedence(self):
        self._test_instance_groups(
            {'instance_type': 'c1.xlarge',
             'master_instance_type': 'm1.large'},
            master=(1, 'm1.large', None))

        self._test_instance_groups(
            {'instance_type': 'c1.xlarge',
             'master_instance_type': 'm1.large',
             'core_instance_type': 'm2.xlarge',
             'num_core_instances': 2},
            core=(2, 'm2.xlarge', None),
            master=(1, 'm1.large', None))

    def test_cmd_line_opts_beat_mrjob_conf(self):
        # set instance_type in mrjob.conf, 1 instance
        self.set_in_mrjob_conf(instance_type='c1.xlarge')

        self._test_instance_groups(
            {},
            master=(1, 'c1.xlarge', None))

        self._test_instance_groups(
            {'master_instance_type': 'm1.large'},
            master=(1, 'm1.large', None))

        # set instance_type in mrjob.conf, 3 instances
        self.set_in_mrjob_conf(instance_type='c1.xlarge',
                               num_core_instances=2)

        self._test_instance_groups(
            {},
            core=(2, 'c1.xlarge', None),
            master=(1, 'm5.xlarge', None))

        self._test_instance_groups(
            {'master_instance_type': 'm1.large',
             'core_instance_type': 'm2.xlarge'},
            core=(2, 'm2.xlarge', None),
            master=(1, 'm1.large', None))

        # set master in mrjob.conf, 1 instance
        self.set_in_mrjob_conf(master_instance_type='m1.large')

        self._test_instance_groups(
            {},
            master=(1, 'm1.large', None))

        self._test_instance_groups(
            {'instance_type': 'c1.xlarge'},
            master=(1, 'c1.xlarge', None))

        # set master and worker in mrjob.conf, 2 instances
        self.set_in_mrjob_conf(master_instance_type='m1.large',
                               core_instance_type='m2.xlarge',
                               num_core_instances=2)

        self._test_instance_groups(
            {},
            core=(2, 'm2.xlarge', None),
            master=(1, 'm1.large', None))

        self._test_instance_groups(
            {'instance_type': 'c1.xlarge'},
            core=(2, 'c1.xlarge', None),
            master=(1, 'm1.large', None))

    def test_zero_core_instances(self):
        self._test_instance_groups(
            {'master_instance_type': 'c1.medium',
             'num_core_instances': 0},
            master=(1, 'c1.medium', None))

    def test_core_spot_instances(self):
        self._test_instance_groups(
            {'master_instance_type': 'm1.large',
             'core_instance_type': 'c1.medium',
             'core_instance_bid_price': '0.20',
             'num_core_instances': 5},
            core=(5, 'c1.medium', '0.20'),
            master=(1, 'm1.large', None))

    def test_core_on_demand_instances(self):
        self._test_instance_groups(
            {'master_instance_type': 'm1.large',
             'core_instance_type': 'c1.medium',
             'num_core_instances': 5},
            core=(5, 'c1.medium', None),
            master=(1, 'm1.large', None))

    def test_core_and_task_on_demand_instances(self):
        self._test_instance_groups(
            {'master_instance_type': 'm1.large',
             'core_instance_type': 'c1.medium',
             'num_core_instances': 5,
             'task_instance_type': 'm2.xlarge',
             'num_task_instances': 20,
             },
            core=(5, 'c1.medium', None),
            master=(1, 'm1.large', None),
            task=(20, 'm2.xlarge', None))

    def test_core_and_task_spot_instances(self):
        self._test_instance_groups(
            {'master_instance_type': 'm1.large',
             'core_instance_type': 'c1.medium',
             'core_instance_bid_price': '0.20',
             'num_core_instances': 10,
             'task_instance_type': 'm2.xlarge',
             'task_instance_bid_price': '1.00',
             'num_task_instances': 20,
             },
            core=(10, 'c1.medium', '0.20'),
            master=(1, 'm1.large', None),
            task=(20, 'm2.xlarge', '1.00'))

        self._test_instance_groups(
            {'master_instance_type': 'm1.large',
             'core_instance_type': 'c1.medium',
             'num_core_instances': 10,
             'task_instance_type': 'm2.xlarge',
             'task_instance_bid_price': '1.00',
             'num_task_instances': 20,
             },
            core=(10, 'c1.medium', None),
            master=(1, 'm1.large', None),
            task=(20, 'm2.xlarge', '1.00'))

    def test_master_and_core_spot_instances(self):
        self._test_instance_groups(
            {'master_instance_type': 'm1.large',
             'master_instance_bid_price': '0.50',
             'core_instance_type': 'c1.medium',
             'core_instance_bid_price': '0.20',
             'num_core_instances': 10,
             },
            core=(10, 'c1.medium', '0.20'),
            master=(1, 'm1.large', '0.50'))

    def test_master_spot_instance(self):
        self._test_instance_groups(
            {'master_instance_type': 'm1.large',
             'master_instance_bid_price': '0.50',
             },
            master=(1, 'm1.large', '0.50'))

    def test_zero_or_blank_bid_price_means_on_demand(self):
        self._test_instance_groups(
            {'master_instance_bid_price': '0',
             },
            master=(1, 'm5.xlarge', None))

        self._test_instance_groups(
            {'num_core_instances': 3,
             'core_instance_bid_price': '0.00',
             },
            core=(3, 'm5.xlarge', None),
            master=(1, 'm5.xlarge', None))

        self._test_instance_groups(
            {'num_core_instances': 3,
             'num_task_instances': 5,
             'task_instance_bid_price': '',
             },
            core=(3, 'm5.xlarge', None),
            master=(1, 'm5.xlarge', None),
            task=(5, 'm5.xlarge', None))

    def test_pass_invalid_bid_prices_through_to_emr(self):
        self.assertRaises(
            ClientError,
            self._test_instance_groups,
            {'master_instance_bid_price': 'all the gold in California'})

    def test_task_type_defaults_to_core_type(self):
        self._test_instance_groups(
            {'core_instance_type': 'c1.medium',
             'num_core_instances': 5,
             'num_task_instances': 20,
             },
            core=(5, 'c1.medium', None),
            master=(1, 'm5.xlarge', None),
            task=(20, 'c1.medium', None))

    def test_explicit_instance_groups(self):
        self._test_instance_groups(
            dict(
                instance_groups=[dict(
                    InstanceRole='MASTER',
                    InstanceCount=1,
                    InstanceType='c1.medium',
                )],
            ),
            master=(1, 'c1.medium', None))

    def test_explicit_instance_groups_beats_implicit(self):
        # instance_groups overrides specific instance group configs

        self._test_instance_groups(
            dict(
                instance_groups=[dict(
                    InstanceRole='MASTER',
                    InstanceCount=1,
                    InstanceType='c1.medium',
                )],
                master_instance_type='m1.large',
                num_core_instances=3,
            ),
            master=(1, 'c1.medium', None))

    def test_explicit_instance_fleets(self):
        self._test_uses_instance_fleets(
            dict(
                instance_fleets=[dict(
                    InstanceFleetType='MASTER',
                    InstanceTypeConfigs=[dict(InstanceType='m5.xlarge')],
                    TargetOnDemandCapacity=1)]
            )
        )

    def test_explicit_instance_fleets_beats_instance_groups(self):
        self._test_uses_instance_fleets(
            dict(
                instance_fleets=[dict(
                    InstanceFleetType='MASTER',
                    InstanceTypeConfigs=[dict(InstanceType='m5.xlarge')],
                    TargetOnDemandCapacity=1)],
                instance_groups=[dict(
                    InstanceRole='MASTER',
                    InstanceCount=1,
                    InstanceType='c1.medium',
                )],
                master_instance_type='m1.large',
                num_core_instances=3,
            ),
        )

    def test_command_line_beats_instance_groups_in_config_file(self):
        self.set_in_mrjob_conf(
            instance_fleets=[dict(
                InstanceFleetType='MASTER',
                InstanceTypeConfigs=[dict(InstanceType='m5.xlarge')],
                TargetOnDemandCapacity=1)])

        self._test_uses_instance_fleets({})

        self._test_instance_groups(
            dict(num_core_instances=3),
            master=(1, 'm5.xlarge', None),
            core=(3, 'm5.xlarge', None)
        )

    def test_command_line_beats_instance_fleets_in_config_file(self):
        self.set_in_mrjob_conf(
            instance_groups=[dict(
                InstanceRole='MASTER',
                InstanceCount=1,
                InstanceType='c1.medium')])

        self._test_instance_groups(
            {},
            master=(1, 'c1.medium', None)
        )

        self._test_instance_groups(
            dict(num_core_instances=3),
            master=(1, 'm5.xlarge', None),
            core=(3, 'm5.xlarge', None)
        )


### tests for error parsing ###

BUCKET = 'walrus'
BUCKET_URI = 's3://' + BUCKET + '/'

LOG_DIR = 'j-CLUSTERID/'

GARBAGE = b'GarbageGarbageGarbage\n'

TRACEBACK_START = b'Traceback (most recent call last):\n'

PY_EXCEPTION = b"""  File "<string>", line 1, in <module>
TypeError: 'int' object is not iterable
"""

CHILD_ERR_LINE = (
    b'2010-07-27 18:25:48,397 WARN'
    b' org.apache.hadoop.mapred.TaskTracker (main): Error running child\n')

JAVA_STACK_TRACE = b"""java.lang.OutOfMemoryError: Java heap space
        at org.apache.hadoop.mapred.IFile$Reader.readNextBlock(IFile.java:270)
        at org.apache.hadoop.mapred.IFile$Reader.next(IFile.java:332)
"""

HADOOP_ERR_LINE_PREFIX = (b'2010-07-27 19:53:35,451 ERROR'
                          b' org.apache.hadoop.streaming.StreamJob (main): ')

USEFUL_HADOOP_ERROR = (
    b'Error launching job , Output path already exists :'
    b' Output directory s3://yourbucket/logs/2010/07/23/ already exists'
    b' and is not empty')

BORING_HADOOP_ERROR = b'Job not Successful!'
TASK_ATTEMPTS_DIR = LOG_DIR + 'task-attempts/'

ATTEMPT_0_DIR = TASK_ATTEMPTS_DIR + 'attempt_201007271720_0001_m_000126_0/'
ATTEMPT_1_DIR = TASK_ATTEMPTS_DIR + 'attempt_201007271720_0001_m_000126_0/'


def make_input_uri_line(input_uri):
    return ("2010-07-27 17:55:29,400 INFO"
            " org.apache.hadoop.fs.s3native.NativeS3FileSystem (main):"
            " Opening '%s' for reading\n" % input_uri).encode('utf_8')


class EC2EndpointTestCase(MockBoto3TestCase):

    def make_client(self, **kwargs):
        runner = EMRJobRunner(conf_paths=[], **kwargs)
        return runner.make_ec2_client()

    def test_default_region(self):
        client = self.make_client()

        self.assertEqual(client.meta.endpoint_url,
                         'https://ec2.us-west-2.amazonaws.com')
        self.assertEqual(client.meta.region_name, 'us-west-2')

    def test_set_region(self):
        client = self.make_client(region='us-west-1')

        self.assertEqual(client.meta.endpoint_url,
                         'https://ec2.us-west-1.amazonaws.com')
        self.assertEqual(client.meta.region_name, 'us-west-1')

    def test_set_endpoint(self):
        client = self.make_client(region='eu-west-2',
                                  ec2_endpoint='ec2-proxy')

        self.assertEqual(client.meta.endpoint_url,
                         'https://ec2-proxy')
        self.assertEqual(client.meta.region_name, 'eu-west-2')


class EMREndpointTestCase(MockBoto3TestCase):

    # back when we used boto 2, mrjob used to figure out endpoints itself
    # Now we leave that to boto3, so this is more a benchmark that makes sure
    # mock_boto3 matches boto3 1.4.4

    def test_default_region(self):
        runner = EMRJobRunner(conf_paths=[])
        self.assertEqual(runner._opts['region'], 'us-west-2')
        self.assertEqual(runner.make_emr_client().meta.endpoint_url,
                         'https://us-west-2.elasticmapreduce.amazonaws.com')

    def test_none_region(self):
        # blank region should be treated the same as no region
        runner = EMRJobRunner(conf_paths=[], region=None)
        self.assertEqual(runner._opts['region'], 'us-west-2')
        self.assertEqual(runner.make_emr_client().meta.endpoint_url,
                         'https://us-west-2.elasticmapreduce.amazonaws.com')

    def test_blank_region(self):
        # blank region should be treated the same as no region
        runner = EMRJobRunner(conf_paths=[], region='')
        self.assertEqual(runner._opts['region'], 'us-west-2')
        self.assertEqual(runner.make_emr_client().meta.endpoint_url,
                         'https://us-west-2.elasticmapreduce.amazonaws.com')

    def test_us_east_1(self):
        runner = EMRJobRunner(conf_paths=[], region='us-east-1')
        self.assertEqual(runner._opts['region'], 'us-east-1')
        # boto3 has a special case for us-east-1 for whatever reason
        self.assertEqual(runner.make_emr_client().meta.endpoint_url,
                         'https://elasticmapreduce.us-east-1.amazonaws.com')

    def test_us_west_1(self):
        runner = EMRJobRunner(conf_paths=[], region='us-west-1')
        self.assertEqual(runner._opts['region'], 'us-west-1')
        self.assertEqual(runner.make_emr_client().meta.endpoint_url,
                         'https://us-west-1.elasticmapreduce.amazonaws.com')

    def test_ap_southeast_1(self):
        runner = EMRJobRunner(conf_paths=[], region='ap-southeast-1')
        self.assertEqual(runner._opts['region'], 'ap-southeast-1')
        self.assertEqual(
            runner.make_emr_client().meta.endpoint_url,
            'https://ap-southeast-1.elasticmapreduce.amazonaws.com')

    def test_explicit_endpoint(self):
        runner = EMRJobRunner(conf_paths=[], region='eu-west-2',
                              emr_endpoint='emr-proxy')
        self.assertEqual(runner._opts['region'], 'eu-west-2')
        self.assertEqual(runner.make_emr_client().meta.endpoint_url,
                         'https://emr-proxy')


class TestSSHLs(MockBoto3TestCase):

    def setUp(self):
        super(TestSSHLs, self).setUp()
        self.make_runner()

    def tearDown(self):
        super(TestSSHLs, self).tearDown()

    def make_runner(self):
        self.runner = EMRJobRunner(conf_paths=[])
        self.prepare_runner_for_ssh(self.runner)

    def test_ssh_ls(self):
        self.add_worker()

        mock_ssh_dir('testmaster', 'test')
        mock_ssh_file('testmaster', posixpath.join('test', 'one'), b'')
        mock_ssh_file('testmaster', posixpath.join('test', 'two'), b'')
        mock_ssh_dir('testmaster!testworker0', 'test')
        mock_ssh_file('testmaster!testworker0',
                      posixpath.join('test', 'three'), b'')

        self.assertEqual(
            sorted(self.runner.fs.ls('ssh://testmaster/test')),
            ['ssh://testmaster/test/one', 'ssh://testmaster/test/two'])

        self.assertEqual(
            list(self.runner.fs.ls('ssh://testmaster!testworker0/test')),
            ['ssh://testmaster!testworker0/test/three'])

        # ls() is a generator, so the exception won't fire until we list() it
        self.assertRaises(IOError, list,
                          self.runner.fs.ls('ssh://testmaster/does_not_exist'))


class NoBoto3TestCase(SandboxedTestCase):

    def setUp(self):
        super(NoBoto3TestCase, self).setUp()

        self.start(patch('mrjob.emr.boto3', None))
        self.start(patch('mrjob.fs.s3.boto3', None))

    def test_init(self):
        # merely creating an EMRJobRunner should raise an exception
        # because it'll need to connect to S3 to set cloud_tmp_dir
        self.assertRaises(ImportError, EMRJobRunner, conf_paths=[])


class MasterBootstrapScriptTestCase(MockBoto3TestCase):

    def test_usr_bin_env(self):
        runner = EMRJobRunner(conf_paths=[],
                              bootstrap_mrjob=True,
                              sh_bin='bash -e')

        runner._add_bootstrap_files_for_upload()

        self.assertIsNotNone(runner._master_bootstrap_script_path)
        self.assertTrue(os.path.exists(runner._master_bootstrap_script_path))

        with open(runner._master_bootstrap_script_path) as f:
            lines = [line.rstrip() for line in f]

        self.assertEqual(lines[0], '#!/usr/bin/env bash -e')

    def _test_create_master_bootstrap_script(
            self, image_version=None, expected_python_bin=PYTHON_BIN):

        # create a fake src tarball
        foo_py_path = os.path.join(self.tmp_dir, 'foo.py')
        with open(foo_py_path, 'w'):
            pass

        # test bootstrap with a file, bootstrap_mrjob
        runner = EMRJobRunner(conf_paths=[],
                              image_version=image_version,
                              bootstrap=[
                                  expected_python_bin + ' ' +
                                  foo_py_path + '#bar.py',
                                  's3://walrus/scripts/ohnoes.sh#'],
                              bootstrap_mrjob=True)

        runner._add_bootstrap_files_for_upload()

        self.assertIsNotNone(runner._master_bootstrap_script_path)
        self.assertTrue(os.path.exists(runner._master_bootstrap_script_path))

        with open(runner._master_bootstrap_script_path) as f:
            lines = [line.rstrip() for line in f]

        if version_gte(image_version or _DEFAULT_IMAGE_VERSION,
                       _BAD_BASH_IMAGE_VERSION):
            self.assertEqual(lines[0], '#!/bin/sh -x')
            self.assertEqual(lines[1], 'set -e')
        else:
            self.assertEqual(lines[0], '#!/bin/sh -ex')

        # check PWD gets stored
        self.assertIn('__mrjob_PWD=$PWD', lines)

        # check for stdout -> stderr redirect
        self.assertIn('{', lines)
        self.assertIn('} 1>&2', lines)

        def assertScriptDownloads(path, name=None):
            uri = runner._upload_mgr.uri(path)
            name = runner._bootstrap_dir_mgr.name('file', path, name=name)

            if image_version and not version_gte(image_version, '4'):
                self.assertIn(
                    '  hadoop fs -copyToLocal %s $__mrjob_PWD/%s' % (
                        uri, name),
                    lines)
            else:
                self.assertIn(
                    '  aws s3 cp %s $__mrjob_PWD/%s' % (uri, name),
                    lines)

            self.assertIn(
                '  chmod u+rx $__mrjob_PWD/%s' % (name,),
                lines)

        # check files get downloaded
        assertScriptDownloads(foo_py_path, 'bar.py')
        assertScriptDownloads('s3://walrus/scripts/ohnoes.sh')
        assertScriptDownloads(runner._mrjob_zip_path)

        # check scripts get run

        # bootstrap
        self.assertIn('  ' + expected_python_bin + ' $__mrjob_PWD/bar.py',
                      lines)
        self.assertIn('  $__mrjob_PWD/ohnoes.sh', lines)
        # bootstrap_mrjob
        mrjob_zip_name = runner._bootstrap_dir_mgr.name(
            'file', runner._mrjob_zip_path)
        self.assertIn("  __mrjob_PYTHON_LIB=$(" + expected_python_bin +
                      " -c 'from distutils.sysconfig import get_python_lib;"
                      " print(get_python_lib())')", lines)
        self.assertIn('  sudo unzip $__mrjob_PWD/' + mrjob_zip_name +
                      ' -d $__mrjob_PYTHON_LIB', lines)
        self.assertIn('  sudo ' + expected_python_bin + ' -m compileall -q -f'
                      ' $__mrjob_PYTHON_LIB/mrjob && true', lines)

    def test_create_master_bootstrap_script(self):
        # this tests 4.x
        self._test_create_master_bootstrap_script()

    def test_create_master_bootstrap_script_on_3_11_0_ami(self):
        self._test_create_master_bootstrap_script(
            expected_python_bin=(OLD_AMI_PYTHON_BIN),
            image_version='3.11.0')

    def test_create_master_bootstrap_script_on_2_4_11_ami(self):
        self._test_create_master_bootstrap_script(
            image_version='2.4.11',
            expected_python_bin=(OLD_AMI_PYTHON_BIN))

    def test_no_bootstrap_script_if_not_needed(self):
        runner = EMRJobRunner(conf_paths=[], bootstrap_mrjob=False,
                              bootstrap_python=False,
                              pool_clusters=False)

        runner._add_bootstrap_files_for_upload()
        self.assertIsNone(runner._master_bootstrap_script_path)

        # bootstrap actions don't figure into the master bootstrap script
        runner = EMRJobRunner(conf_paths=[],
                              bootstrap_mrjob=False,
                              bootstrap_actions=['foo', 'bar baz'],
                              bootstrap_python=False,
                              pool_clusters=False)

        runner._add_bootstrap_files_for_upload()
        self.assertIsNone(runner._master_bootstrap_script_path)

    def test_pooling_does_not_require_bootstrap_script(self):
        # now we use tags for this (see #1086)
        runner = EMRJobRunner(conf_paths=[],
                              bootstrap_mrjob=False,
                              bootstrap_python=False,
                              pool_clusters=True)

        runner._add_bootstrap_files_for_upload()
        self.assertIsNone(runner._master_bootstrap_script_path)

    def test_bootstrap_actions_get_added(self):
        bootstrap_actions = [
            ('s3://elasticmapreduce/bootstrap-actions/configure-hadoop'
             ' -m,mapred.tasktracker.map.tasks.maximum=1'),
            's3://foo/bar',
        ]

        runner = EMRJobRunner(conf_paths=[],
                              bootstrap_actions=bootstrap_actions,
                              cloud_fs_sync_secs=0.00)

        runner.make_persistent_cluster()

        actions = _list_all_bootstrap_actions(runner)

        self.assertEqual(len(actions), 4)

        self.assertEqual(
            actions[0]['ScriptPath'],
            's3://elasticmapreduce/bootstrap-actions/configure-hadoop')
        self.assertEqual(
            actions[0]['Args'][0],
            '-m,mapred.tasktracker.map.tasks.maximum=1')
        self.assertEqual(actions[0]['Name'], 'action 0')

        self.assertEqual(actions[1]['ScriptPath'], 's3://foo/bar')
        self.assertEqual(actions[1]['Args'], [])
        self.assertEqual(actions[1]['Name'], 'action 1')

        # check for master bootstrap script
        self.assertTrue(actions[2]['ScriptPath'].startswith('s3://mrjob-'))
        self.assertTrue(actions[2]['ScriptPath'].endswith('b.sh'))
        self.assertEqual(actions[2]['Args'], [])
        self.assertEqual(actions[2]['Name'], 'master')

        # check for idle timeout script
        self.assertTrue(actions[3]['ScriptPath'].startswith('s3://mrjob-'))
        self.assertTrue(actions[3]['ScriptPath'].endswith(
            'terminate_idle_cluster_emr.sh'))
        self.assertEqual(actions[3]['Args'], ['600'])
        self.assertEqual(actions[3]['Name'], 'idle timeout')

        # make sure master bootstrap script is on S3
        self.assertTrue(runner.fs.exists(actions[2]['ScriptPath']))

    def test_bootstrap_mrjob_uses_python_bin(self):
        # use all the bootstrap options
        runner = EMRJobRunner(conf_paths=[],
                              bootstrap_mrjob=True,
                              python_bin=['anaconda'])

        runner._add_bootstrap_files_for_upload()
        self.assertIsNotNone(runner._master_bootstrap_script_path)
        with open(runner._master_bootstrap_script_path, 'r') as f:
            content = f.read()

        self.assertIn('sudo anaconda -m compileall -q -f', content)

    def test_local_bootstrap_action(self):
        # make sure that local bootstrap action scripts get uploaded to S3
        action_path = os.path.join(self.tmp_dir, 'apt-install.sh')
        with open(action_path, 'w') as f:
            f.write('for $pkg in $@; do sudo apt-get install $pkg; done\n')

        bootstrap_actions = [
            action_path + ' python-scipy mysql-server']

        runner = EMRJobRunner(conf_paths=[],
                              bootstrap_actions=bootstrap_actions,
                              cloud_fs_sync_secs=0.00,
                              pool_clusters=False)

        runner.make_persistent_cluster()

        actions = _list_all_bootstrap_actions(runner)

        self.assertEqual(len(actions), 3)

        self.assertTrue(actions[0]['ScriptPath'].startswith('s3://mrjob-'))
        self.assertTrue(actions[0]['ScriptPath'].endswith('/apt-install.sh'))
        self.assertEqual(actions[0]['Name'], 'action 0')
        self.assertEqual(actions[0]['Args'][0], 'python-scipy')
        self.assertEqual(actions[0]['Args'][1], 'mysql-server')

        # check for master bootstrap script
        self.assertTrue(actions[1]['ScriptPath'].startswith('s3://mrjob-'))
        self.assertTrue(actions[1]['ScriptPath'].endswith('b.sh'))
        self.assertEqual(actions[1]['Args'], [])
        self.assertEqual(actions[1]['Name'], 'master')

        # check for idle timeout script
        self.assertTrue(actions[2]['ScriptPath'].startswith('s3://mrjob-'))
        self.assertTrue(actions[2]['ScriptPath'].endswith(
            'terminate_idle_cluster_emr.sh'))
        self.assertEqual(actions[2]['Args'], ['600'])
        self.assertEqual(actions[2]['Name'], 'idle timeout')

        # make sure scripts are on S3
        self.assertTrue(runner.fs.exists(actions[1]['ScriptPath']))
        self.assertTrue(runner.fs.exists(actions[2]['ScriptPath']))

    def test_bootstrap_archive(self):
        foo_dir = self.makedirs('foo')
        foo_tar_gz = make_archive(
            os.path.join(self.tmp_dir, 'foo'), 'gztar', foo_dir)

        runner = EMRJobRunner(conf_paths=[],
                              bootstrap=['cd ' + foo_tar_gz + '#/'])

        runner._add_bootstrap_files_for_upload()

        self.assertIsNotNone(runner._master_bootstrap_script_path)
        self.assertTrue(os.path.exists(runner._master_bootstrap_script_path))

        with open(runner._master_bootstrap_script_path) as f:
            lines = [line.rstrip() for line in f]

        self.assertIn('  __mrjob_TMP=$(mktemp -d)', lines)

        self.assertIn(('  aws s3 cp %s $__mrjob_TMP/foo.tar.gz' %
                       runner._upload_mgr.uri(foo_tar_gz)),
                      lines)

        self.assertIn(
            '  mkdir $__mrjob_PWD/foo.tar.gz;'
            ' tar xfz $__mrjob_TMP/foo.tar.gz -C $__mrjob_PWD/foo.tar.gz',
            lines)

        self.assertIn(
            '  chmod u+rx -R $__mrjob_PWD/foo.tar.gz',
            lines)

        self.assertIn(
            '  cd $__mrjob_PWD/foo.tar.gz/',
            lines)

    def test_bootstrap_dir(self):
        foo_dir = self.makedirs('foo')

        runner = EMRJobRunner(conf_paths=[],
                              bootstrap=['cd ' + foo_dir + '/#'])

        runner._add_bootstrap_files_for_upload()

        self.assertIsNotNone(runner._master_bootstrap_script_path)
        self.assertTrue(os.path.exists(runner._master_bootstrap_script_path))

        self.assertIn(foo_dir, runner._dir_to_archive_path)

        with open(runner._master_bootstrap_script_path) as f:
            lines = [line.rstrip() for line in f]

        self.assertIn('  __mrjob_TMP=$(mktemp -d)', lines)

        self.assertIn(('  aws s3 cp %s $__mrjob_TMP/foo.tar.gz' %
                       runner._upload_mgr.uri(
                           runner._dir_archive_path(foo_dir))),
                      lines)

        self.assertIn(
            '  mkdir $__mrjob_PWD/foo.tar.gz;'
            ' tar xfz $__mrjob_TMP/foo.tar.gz -C $__mrjob_PWD/foo.tar.gz',
            lines)

        self.assertIn(
            '  chmod u+rx -R $__mrjob_PWD/foo.tar.gz',
            lines)

        self.assertIn(
            '  cd $__mrjob_PWD/foo.tar.gz/',
            lines)


class MasterNodeSetupScriptTestCase(MockBoto3TestCase):

    def setUp(self):
        super(MasterNodeSetupScriptTestCase, self).setUp()
        self.start(patch('mrjob.emr.log'))

    def test_no_script_needed(self):
        runner = EMRJobRunner()

        runner._add_master_node_setup_files_for_upload()
        self.assertIsNone(runner._master_node_setup_script_path)
        self.assertEqual(runner._master_node_setup_mgr.paths(), set())

    def test_libjars(self):
        runner = EMRJobRunner(libjars=[
            'cookie.jar',
            's3://pooh/honey.jar',
            'file:///left/dora.jar',
        ])

        runner._add_master_node_setup_files_for_upload()
        self.assertIsNotNone(runner._master_node_setup_script_path)
        # don't need to manage file:/// URI
        self.assertEqual(
            runner._master_node_setup_mgr.paths(),
            set(['cookie.jar', 's3://pooh/honey.jar']))

        uploaded_paths = set(runner._upload_mgr.path_to_uri())
        self.assertIn('cookie.jar', uploaded_paths)

        with open(runner._master_node_setup_script_path, 'rb') as f:
            contents = f.read()

        self.assertTrue(contents.startswith(b'#!/bin/sh -x\n'))
        self.assertIn(b'set -e', contents)
        self.assertIn(b'aws s3 cp ', contents)
        self.assertNotIn(b'hadoop fs -copyToLocal ', contents)
        self.assertIn(b'chmod u+rx ', contents)
        self.assertIn(b'cookie.jar', contents)
        self.assertIn(b's3://pooh/honey.jar', contents)
        self.assertNotIn(b'dora.jar', contents)

    def test_3_x_ami(self):
        runner = EMRJobRunner(libjars=['cookie.jar'],
                              image_version='3.11.0')

        runner._add_master_node_setup_files_for_upload()
        self.assertIsNotNone(runner._master_node_setup_script_path)

        with open(runner._master_node_setup_script_path, 'rb') as f:
            contents = f.read()

        self.assertIn(b'hadoop fs -copyToLocal ', contents)
        self.assertNotIn(b'aws s3 cp ', contents)
        self.assertIn(b'cookie.jar', contents)

    def test_usr_bin_env(self):
        runner = EMRJobRunner(libjars=['cookie.jar'],
                              sh_bin=['bash'])

        runner._add_master_node_setup_files_for_upload()
        self.assertIsNotNone(runner._master_node_setup_script_path)

        with open(runner._master_node_setup_script_path, 'rb') as f:
            contents = f.read()

        self.assertTrue(contents.startswith(b'#!/usr/bin/env bash\n'))

    def test_master_setup_script(self):
        runner = EMRJobRunner(cmdenv={'COW':'MOO', 'CAT': 'MEOW'},
                              master_setup=['echo "$COW"', 'echo "$CAT"'])

        runner._add_master_node_setup_files_for_upload()
        self.assertIsNotNone(runner._master_node_setup_script_path)

        with open(runner._master_node_setup_script_path, 'rb') as f:
            contents = f.read().decode("utf-8")

        self.assertIn('  COW=MOO\n', contents)
        self.assertIn('  CAT=MEOW\n', contents)
        self.assertIn('  echo "$COW"\n  echo "$CAT"\n', contents)

    def test_master_setup_upload(self):
        runner = EMRJobRunner(upload_files='moo.txt',
                              master_setup=['cat moo.txt > meow.txt'])

        runner._add_master_node_setup_files_for_upload()
        self.assertIsNotNone(runner._master_node_setup_script_path)

        self.assertIn('moo.txt', runner._upload_mgr._path_to_name)
        self.assertNotIn('meow.txt', runner._upload_mgr._path_to_name)


class EMRNoMapperTestCase(MockBoto3TestCase):

    def test_no_mapper(self):
        # read from STDIN, a local file, and a remote file
        stdin = BytesIO(b'foo\nbar\n')

        local_input_path = os.path.join(self.tmp_dir, 'input')
        with open(local_input_path, 'wb') as local_input_file:
            local_input_file.write(b'one fish two fish\nred fish blue fish\n')

        remote_input_path = 's3://walrus/data/foo'
        self.add_mock_s3_data({'walrus': {'data/foo': b'foo\n'}})

        # setup fake output
        self.mock_emr_output = {('j-MOCKCLUSTER0', 1): [
            b'1\t["blue", "one", "red", "two"]\n',
            b'4\t["fish"]\n']}

        mr_job = MRNoMapper(['-r', 'emr', '-v',
                             '-', local_input_path, remote_input_path])
        mr_job.sandbox(stdin=stdin)

        results = []

        with mr_job.make_runner() as runner:
            runner.run()

            results.extend(mr_job.parse_output(runner.cat_output()))

        self.assertEqual(sorted(results),
                         [(1, ['blue', 'one', 'red', 'two']),
                          (4, ['fish'])])


class MaxMinsIdleTestCase(MockBoto3TestCase):

    def assertRanIdleTimeoutScriptWith(self, runner, args):
        actions = _list_all_bootstrap_actions(runner)
        action = actions[-1]

        self.assertEqual(action['Name'], 'idle timeout')
        self.assertEqual(
            action['ScriptPath'],
            runner._upload_mgr.uri(_MAX_MINS_IDLE_BOOTSTRAP_ACTION_PATH))
        self.assertEqual(action['Args'], args)

    def assertDidNotUseIdleTimeoutScript(self, runner):
        actions = _list_all_bootstrap_actions(runner)
        action_names = [a['Name'] for a in actions]

        self.assertNotIn('idle timeout', action_names)
        # idle timeout script should not even be uploaded
        self.assertNotIn(_MAX_MINS_IDLE_BOOTSTRAP_ACTION_PATH,
                         runner._upload_mgr.path_to_uri())

    def test_default(self):
        mr_job = MRWordCount(['-r', 'emr'])
        mr_job.sandbox()

        with mr_job.make_runner() as runner:
            runner.run()
            self.assertDidNotUseIdleTimeoutScript(runner)

    def test_pooling(self):
        mr_job = MRWordCount(['-r', 'emr', '--pool-clusters'])
        mr_job.sandbox()

        with mr_job.make_runner() as runner:
            runner.run()
            self.assertRanIdleTimeoutScriptWith(runner, ['600'])

    def test_custom_max_mins_idle(self):
        mr_job = MRWordCount(['-r', 'emr', '--max-mins-idle', '16.5'])
        mr_job.sandbox()

        with mr_job.make_runner() as runner:
            runner.make_persistent_cluster()
            self.assertRanIdleTimeoutScriptWith(runner, ['990'])

    def test_custom_max_mins_idle_in_mrjob_conf(self):
        # regression test for #1726
        self.start(mrjob_conf_patcher(
            dict(runners=dict(emr=dict(max_mins_idle=15)))))

        mr_job = MRWordCount(['-r', 'emr'])
        mr_job.sandbox()

        with mr_job.make_runner() as runner:
            runner.make_persistent_cluster()
            self.assertRanIdleTimeoutScriptWith(runner, ['900'])

    def test_deprecated_max_hours_idle(self):
        mr_job = MRWordCount(['-r', 'emr', '--max-mins-idle', '16.5'])
        mr_job.sandbox()

        with mr_job.make_runner() as runner:
            runner.make_persistent_cluster()
            self.assertRanIdleTimeoutScriptWith(runner, ['990'])

    def test_deprecated_mins_to_end_of_hour_does_nothing(self):
        mr_job = MRWordCount(['-r', 'emr', '--mins-to-end-of-hour', '10'])
        mr_job.sandbox()

        with mr_job.make_runner() as runner:
            runner.make_persistent_cluster()
            self.assertRanIdleTimeoutScriptWith(runner, ['600'])

    def test_use_integer(self):
        mr_job = MRWordCount(['-r', 'emr', '--max-mins-idle', '60.00006'])
        mr_job.sandbox()

        with mr_job.make_runner() as runner:
            runner.make_persistent_cluster()
            self.assertRanIdleTimeoutScriptWith(runner, ['3600'])

    def test_bootstrap_script_is_actually_installed(self):
        self.assertTrue(os.path.exists(_MAX_MINS_IDLE_BOOTSTRAP_ACTION_PATH))

    def test_deprecated_max_hours_idle_works(self):
        mr_job = MRWordCount(['-r', 'emr', '--max-hours-idle', '1'])
        mr_job.sandbox()

        with mr_job.make_runner() as runner:
            runner.make_persistent_cluster()
            self.assertRanIdleTimeoutScriptWith(runner, ['3600'])


class TestCatFallback(MockBoto3TestCase):

    def test_s3_cat(self):
        self.add_mock_s3_data(
            {'walrus': {'one': b'one_text',
                        'two': b'two_text',
                        'three': b'three_text'}})

        runner = EMRJobRunner(cloud_tmp_dir='s3://walrus/tmp',
                              conf_paths=[])

        self.assertEqual(list(runner.fs.cat('s3://walrus/one')), [b'one_text'])

    def test_ssh_cat(self):
        runner = EMRJobRunner(conf_paths=[])
        self.prepare_runner_for_ssh(runner)
        mock_ssh_file('testmaster', 'etc/init.d', b'meow')

        ssh_cat_gen = runner.fs.cat(
            'ssh://testmaster/etc/init.d')
        self.assertEqual(list(ssh_cat_gen)[0].rstrip(), b'meow')
        self.assertRaises(
            IOError, list,
            runner.fs.cat('ssh://testmaster/does_not_exist'))

    def test_ssh_cat_errlog(self):
        # A file *containing* an error message shouldn't cause an error.
        runner = EMRJobRunner(conf_paths=[])
        self.prepare_runner_for_ssh(runner)

        error_message = b'cat: logs/err.log: No such file or directory\n'
        mock_ssh_file('testmaster', 'logs/err.log', error_message)
        self.assertEqual(
            list(runner.fs.cat('ssh://testmaster/logs/err.log')),
            [error_message])


class CleanupOptionsTestCase(MockBoto3TestCase):

    def setUp(self):
        super(CleanupOptionsTestCase, self).setUp()

        self.start(patch.object(EMRJobRunner, '_cleanup_cloud_tmp'))
        self.start(patch.object(EMRJobRunner, '_cleanup_cluster'))
        self.start(patch.object(EMRJobRunner, '_cleanup_hadoop_tmp'))
        self.start(patch.object(EMRJobRunner, '_cleanup_job'))
        self.start(patch.object(EMRJobRunner, '_cleanup_local_tmp'))
        self.start(patch.object(EMRJobRunner, '_cleanup_logs'))

    def test_cleanup_all(self):
        r = EMRJobRunner(conf_paths=[])
        r.cleanup(mode='ALL')

        self.assertTrue(EMRJobRunner._cleanup_cloud_tmp.called)
        self.assertFalse(EMRJobRunner._cleanup_cluster.called)
        self.assertTrue(EMRJobRunner._cleanup_hadoop_tmp.called)
        self.assertFalse(EMRJobRunner._cleanup_job.called)
        self.assertTrue(EMRJobRunner._cleanup_local_tmp.called)
        self.assertTrue(EMRJobRunner._cleanup_logs.called)

    def test_cleanup_job(self):
        r = EMRJobRunner(conf_paths=[])
        r.cleanup(mode='JOB')

        self.assertFalse(EMRJobRunner._cleanup_cloud_tmp.called)
        self.assertFalse(EMRJobRunner._cleanup_cluster.called)
        self.assertFalse(EMRJobRunner._cleanup_hadoop_tmp.called)
        self.assertFalse(EMRJobRunner._cleanup_job.called)  # only on failure
        self.assertFalse(EMRJobRunner._cleanup_local_tmp.called)
        self.assertFalse(EMRJobRunner._cleanup_logs.called)

    def test_cleanup_none(self):
        r = EMRJobRunner(conf_paths=[])
        r.cleanup(mode='NONE')

        self.assertFalse(EMRJobRunner._cleanup_cloud_tmp.called)
        self.assertFalse(EMRJobRunner._cleanup_cluster.called)
        self.assertFalse(EMRJobRunner._cleanup_hadoop_tmp.called)
        self.assertFalse(EMRJobRunner._cleanup_job.called)  # only on failure
        self.assertFalse(EMRJobRunner._cleanup_local_tmp.called)
        self.assertFalse(EMRJobRunner._cleanup_logs.called)


class CleanupClusterTestCase(MockBoto3TestCase):

    def _quick_runner(self):
        r = EMRJobRunner(conf_paths=[], ec2_key_pair_file='fake.pem',
                         pool_clusters=True)
        r._cluster_id = 'j-ESSEOWENS'
        r._address = 'Albuquerque, NM'
        r._ran_job = False
        return r

    def test_kill_cluster(self):
        r = self._quick_runner()
        with patch.object(EMRJobRunner, 'make_emr_client') as m:
            r._cleanup_cluster()
            self.assertTrue(m().terminate_job_flows.called)

    def test_kill_cluster_if_successful(self):
        # If they are setting up the cleanup to kill the cluster, mrjob should
        # kill the cluster independent of job success.
        r = self._quick_runner()
        with patch.object(EMRJobRunner, 'make_emr_client') as m:
            r._ran_job = True
            r._cleanup_cluster()
            self.assertTrue(m().terminate_job_flows.called)

    def test_kill_persistent_cluster(self):
        r = self._quick_runner()
        with patch.object(EMRJobRunner, 'make_emr_client') as m:
            r._opts['cluster_id'] = 'j-MOCKCLUSTER0'
            r._cleanup_cluster()
            self.assertTrue(m().terminate_job_flows.called)


class JobWaitTestCase(MockBoto3TestCase):

    # A list of job ids that hold booleans of whether or not the job can
    # acquire a lock. Helps simulate mrjob.emr._attempt_to_acquire_lock.
    JOB_ID_LOCKS = {
        'j-fail-lock': False,
        'j-successful-lock': True,
        'j-brown': True,
        'j-epic-fail-lock': False
    }

    def setUp(self):
        super(JobWaitTestCase, self).setUp()
        self.future_mock_cluster_ids = []
        self.mock_cluster_ids = []
        self.sleep_counter = 0

        def side_effect_lock_uri(*args):
            return args[0]  # Return the only arg given to it.

        def side_effect_acquire_lock(*args):
            cluster_id = args[1]
            return self.JOB_ID_LOCKS[cluster_id]

        def side_effect_usable_clusters(*args, **kwargs):
            return [
                (cluster_id, 0) for cluster_id in self.mock_cluster_ids
                if cluster_id not in args[2]]

        def side_effect_time_sleep(*args):
            self.sleep_counter += 1
            if self.future_mock_cluster_ids:
                cluster_id = self.future_mock_cluster_ids.pop(0)
                self.mock_cluster_ids.append(cluster_id)

        self.start(patch.object(EMRJobRunner, '_usable_clusters',
                                side_effect=side_effect_usable_clusters))
        self.start(patch.object(EMRJobRunner, '_lock_uri',
                                side_effect=side_effect_lock_uri))
        self.start(patch.object(mrjob.emr, '_attempt_to_acquire_lock',
                                side_effect=side_effect_acquire_lock))
        self.start(patch.object(time, 'sleep',
                                side_effect=side_effect_time_sleep))

    def tearDown(self):
        super(JobWaitTestCase, self).tearDown()
        self.mock_cluster_ids = []
        self.future_mock_cluster_ids = []

    def test_no_waiting_for_job_pool_fail(self):
        self.mock_cluster_ids.append('j-fail-lock')

        runner = EMRJobRunner(conf_paths=[], pool_wait_minutes=0)
        cluster_id = runner._find_cluster()

        self.assertEqual(cluster_id, None)
        # sleep once after creating temp bucket
        self.assertEqual(self.sleep_counter, 1)

    def test_no_waiting_for_job_pool_success(self):
        self.mock_cluster_ids.append('j-fail-lock')
        runner = EMRJobRunner(conf_paths=[], pool_wait_minutes=0)
        cluster_id = runner._find_cluster()

        self.assertEqual(cluster_id, None)

    def test_acquire_lock_on_first_attempt(self):
        self.mock_cluster_ids.append('j-successful-lock')
        runner = EMRJobRunner(conf_paths=[], pool_wait_minutes=1)
        cluster_id = runner._find_cluster()

        self.assertEqual(cluster_id, 'j-successful-lock')
        self.assertEqual(self.sleep_counter, 1)

    def test_sleep_then_acquire_lock(self):
        self.mock_cluster_ids.append('j-fail-lock')
        self.future_mock_cluster_ids.append('j-successful-lock')
        runner = EMRJobRunner(conf_paths=[], pool_wait_minutes=1)
        cluster_id = runner._find_cluster()

        self.assertEqual(cluster_id, 'j-successful-lock')
        self.assertEqual(self.sleep_counter, 1)

    def test_timeout_waiting_for_cluster(self):
        self.mock_cluster_ids.append('j-fail-lock')
        self.future_mock_cluster_ids.append('j-epic-fail-lock')
        runner = EMRJobRunner(conf_paths=[], pool_wait_minutes=1)
        cluster_id = runner._find_cluster()

        self.assertEqual(cluster_id, None)
        self.assertEqual(self.sleep_counter, 3)


class BuildStreamingStepTestCase(MockBoto3TestCase):

    def setUp(self):
        super(BuildStreamingStepTestCase, self).setUp()

        self.start(patch(
            'mrjob.emr.EMRJobRunner._step_input_uris',
            return_value=['input']))

        self.start(patch(
            'mrjob.emr.EMRJobRunner._step_output_uri',
            return_value='output'))

        self.start(patch(
            'mrjob.emr.EMRJobRunner.get_image_version',
            return_value='4.8.2'))

        self.start(patch(
            'mrjob.emr.EMRJobRunner.get_hadoop_version',
            return_value='2.7.3'))

        self.start(patch(
            'mrjob.emr.EMRJobRunner._get_streaming_jar_and_step_arg_prefix',
            return_value=('mockstreaming.jar', [])))

    def _runner_with_steps(self, steps, **kwargs):
        if isinstance(steps, dict):
            raise TypeError

        runner = EMRJobRunner(
            mr_job_script='my_job.py',
            conf_paths=[],
            stdin=BytesIO(),
            **kwargs)

        runner._steps = steps

        runner._add_job_files_for_upload()
        runner._add_master_node_setup_files_for_upload()

        return runner

    def test_basic_mapper(self):
        runner = self._runner_with_steps(
            [dict(type='streaming', mapper=dict(type='script'))])

        step = runner._build_step(0)

        self.assertEqual(step['HadoopJarStep']['Jar'], 'mockstreaming.jar')

        self.assertEqual(
            step['HadoopJarStep']['Args'], [
                '-files',
                '%s#my_job.py' % (
                    runner._dest_in_wd_mirror('my_job.py', 'my_job.py')),
                '-D', 'mapreduce.job.reduces=0',
                '-input', 'input', '-output', 'output',
                '-mapper',
                '%s my_job.py --step-num=0 --mapper' % PYTHON_BIN,
            ])

    def test_basic_reducer(self):
        runner = self._runner_with_steps(
            [dict(type='streaming', reducer=dict(type='script'))])

        step = runner._build_step(0)

        self.assertEqual(
            step['HadoopJarStep']['Args'], [
                '-files',
                '%s#my_job.py' % (
                    runner._dest_in_wd_mirror('my_job.py', 'my_job.py')),
                '-input', 'input', '-output', 'output',
                '-mapper', 'cat',
                '-reducer',
                '%s my_job.py --step-num=0 --reducer' % PYTHON_BIN,
            ])

    def test_pre_filters(self):
        runner = self._runner_with_steps([
            dict(type='streaming',
                 mapper=dict(
                     type='script',
                     pre_filter='grep anything'),
                 combiner=dict(
                     type='script',
                     pre_filter='grep nothing'),
                 reducer=dict(
                     type='script',
                     pre_filter='grep something'))])

        step = runner._build_step(0)

        self.assertEqual(
            step['HadoopJarStep']['Args'], [
                '-files',
                '%s#my_job.py' % (
                    runner._dest_in_wd_mirror('my_job.py', 'my_job.py')),
                '-input', 'input', '-output', 'output',
                '-mapper',
                "/bin/sh -x -c 'set -e; grep anything | %s"
                " my_job.py --step-num=0 --mapper'" % PYTHON_BIN,
                '-combiner',
                "/bin/sh -x -c 'set -e; grep nothing | %s"
                " my_job.py --step-num=0 --combiner'" % PYTHON_BIN,
                '-reducer',
                "/bin/sh -x -c 'set -e; grep something | %s"
                " my_job.py --step-num=0 --reducer'" % PYTHON_BIN,
            ])

    def test_pre_filter_escaping(self):
        runner = self._runner_with_steps(
            [dict(type='streaming',
                  mapper=dict(
                      type='script',
                      pre_filter="bash -c 'grep '\\''anything'\\'''"))])

        step = runner._build_step(0)

        self.assertEqual(
            step['HadoopJarStep']['Args'], [
                '-files',
                '%s#my_job.py' % (
                    runner._dest_in_wd_mirror('my_job.py', 'my_job.py')),
                '-D', 'mapreduce.job.reduces=0',
                '-input', 'input', '-output', 'output',
                '-mapper',
                "/bin/sh -x -c 'set -e; bash -c '\\''grep"
                " '\\''\\'\\'''\\''anything'\\''\\'\\'''\\'''\\'' | %s"
                " my_job.py --step-num=0 --mapper'" % PYTHON_BIN,
            ])

    def test_custom_streaming_jar_and_step_arg_prefix(self):
        # this tests integration with custom jar options. See
        # StreamingJarAndStepArgPrefixTestCase below.
        #
        # compare to test_basic_mapper()
        EMRJobRunner._get_streaming_jar_and_step_arg_prefix.return_value = (
            ('launch.jar', ['streaming', '-v']))

        runner = self._runner_with_steps(
            [dict(type='streaming', mapper=dict(type='script'))])

        step = runner._build_step(0)

        self.assertEqual(step['HadoopJarStep']['Jar'], 'launch.jar')

        self.assertEqual(
            step['HadoopJarStep']['Args'], [
                'streaming', '-v',
                '-files',
                '%s#my_job.py' % (
                    runner._dest_in_wd_mirror('my_job.py', 'my_job.py')),
                '-D', 'mapreduce.job.reduces=0',
                '-input', 'input', '-output', 'output',
                '-mapper',
                '%s my_job.py --step-num=0 --mapper' % PYTHON_BIN,
            ])

    def test_hadoop_args_for_step(self):
        self.start(patch(
            'mrjob.emr.EMRJobRunner._hadoop_args_for_step',
            return_value=['-libjars', '/home/hadoop/dora.jar',
                          '-D', 'foo=bar']))

        runner = self._runner_with_steps(
            [dict(type='streaming', mapper=dict(type='script'))])

        step = runner._build_step(0)

        self.assertEqual(
            step['HadoopJarStep']['Args'], [
                '-files',
                '%s#my_job.py' % (
                    runner._dest_in_wd_mirror('my_job.py', 'my_job.py')),
                '-D', 'mapreduce.job.reduces=0',
                '-libjars', '/home/hadoop/dora.jar',
                '-D', 'foo=bar',
                '-input', 'input', '-output', 'output',
                '-mapper',
                '%s my_job.py --step-num=0 --mapper' % PYTHON_BIN,
            ])


class LibjarPathsTestCase(MockBoto3TestCase):

    def test_no_libjars(self):
        runner = EMRJobRunner()
        runner._add_master_node_setup_files_for_upload()

        self.assertEqual(runner._libjar_paths(), [])

    def test_libjars(self):
        runner = EMRJobRunner(libjars=[
            'cookie.jar',
            's3://pooh/honey.jar',
            'file:///left/dora.jar',
        ])
        runner._add_master_node_setup_files_for_upload()

        working_dir = runner._master_node_setup_working_dir()

        self.assertEqual(
            runner._libjar_paths(),
            [
                working_dir + '/cookie.jar',
                working_dir + '/honey.jar',
                '/left/dora.jar',
            ]
        )


class DefaultPythonBinTestCase(MockBoto3TestCase):

    def test_default_ami(self):
        # this tests 4.x AMIs
        runner = EMRJobRunner()
        self.assertTrue(runner._opts['image_version'].startswith('5.'))
        self.assertEqual(runner._default_python_bin(), [PYTHON_BIN])

    def test_4_x_release_label(self):
        runner = EMRJobRunner(release_label='emr-4.0.0')
        self.assertEqual(runner._default_python_bin(), [OLD_AMI_PYTHON_BIN])

    def test_3_11_0_ami(self):
        runner = EMRJobRunner(image_version='3.11.0')
        self.assertEqual(runner._default_python_bin(), [OLD_AMI_PYTHON_BIN])

    def test_2_4_3_ami(self):
        runner = EMRJobRunner(image_version='2.4.3')
        self.assertEqual(runner._default_python_bin(), [OLD_AMI_PYTHON_BIN])

    def test_local_python_bin(self):
        # just make sure we don't break this
        runner = EMRJobRunner()
        self.assertEqual(runner._default_python_bin(local=True),
                         [sys.executable])


class StreamingJarAndStepArgPrefixTestCase(MockBoto3TestCase):

    def launch_runner(self, *args):
        """make and launch runner, so cluster is created and files
        are uploaded."""
        runner = self.make_runner(*args)
        self.launch(runner)
        return runner

    def test_default(self):
        runner = self.launch_runner()
        self.assertEqual(runner._get_streaming_jar_and_step_arg_prefix(),
                         (_4_X_COMMAND_RUNNER_JAR, ['hadoop-streaming']))

    def test_pre_4_x_ami(self):
        runner = self.launch_runner('--image-version', '3.8.0')
        self.assertEqual(runner._get_streaming_jar_and_step_arg_prefix(),
                         (_PRE_4_X_STREAMING_JAR, []))

    def test_4_x_ami(self):
        runner = self.launch_runner('--image-version', '4.0.0')
        self.assertEqual(runner._get_streaming_jar_and_step_arg_prefix(),
                         (_4_X_COMMAND_RUNNER_JAR, ['hadoop-streaming']))

    def test_local_hadoop_streaming_jar(self):
        jar_path = os.path.join(self.tmp_dir, 'righteousness.jar')
        open(jar_path, 'w').close()

        runner = self.launch_runner(
            '--hadoop-streaming-jar', jar_path)

        jar_uri = runner._upload_mgr.uri(jar_path)
        self.assertEqual(runner._get_streaming_jar_and_step_arg_prefix(),
                         (jar_uri, []))

    def test_hadoop_streaming_jar_on_emr_absolute_path(self):
        runner = self.launch_runner(
            '--hadoop-streaming-jar', 'file:///path/to/victory.jar')
        self.assertEqual(runner._get_streaming_jar_and_step_arg_prefix(),
                         ('/path/to/victory.jar', []))

    def test_hadoop_streaming_jar_on_emr_relative_path(self):
        runner = self.launch_runner(
            '--hadoop-streaming-jar', 'file://justice.jar')
        self.assertEqual(runner._get_streaming_jar_and_step_arg_prefix(),
                         ('justice.jar', []))


class JarStepTestCase(MockBoto3TestCase):

    MRJOB_CONF_CONTENTS = {'runners': {'emr': {
        'emr_backoff': 0.01,  # must be non-zero
        'check_cluster_every': 0.00,
        'cloud_fs_sync_secs': 0.00,
    }}}

    def test_local_jar_gets_uploaded(self):
        fake_jar = os.path.join(self.tmp_dir, 'fake.jar')
        with open(fake_jar, 'w'):
            pass

        job = MRJustAJar(['-r', 'emr', '--jar', fake_jar])
        job.sandbox()

        with job.make_runner() as runner:
            runner.run()

            self.assertIn(fake_jar, runner._upload_mgr.path_to_uri())
            jar_uri = runner._upload_mgr.uri(fake_jar)
            self.assertTrue(runner.fs.ls(jar_uri))

            steps = _list_all_steps(runner)

            self.assertEqual(len(steps), 1)
            self.assertEqual(steps[0]['Config']['Jar'], jar_uri)

    def test_with_libjar(self):
        fake_jar = os.path.join(self.tmp_dir, 'fake.jar')
        with open(fake_jar, 'w'):
            pass

        fake_libjar = os.path.join(self.tmp_dir, 'libfake.jar')
        with open(fake_libjar, 'w'):
            pass

        job = MRJarWithGenericArgs(
            ['-r', 'emr', '--jar', fake_jar, '--libjars', fake_libjar])
        job.sandbox()

        with job.make_runner() as runner:
            runner.run()

            self.assertIn(fake_jar, runner._upload_mgr.path_to_uri())
            jar_uri = runner._upload_mgr.uri(fake_jar)
            self.assertTrue(runner.fs.ls(jar_uri))

            self.assertIn(fake_libjar, runner._upload_mgr.path_to_uri())
            libjar_uri = runner._upload_mgr.uri(fake_libjar)
            self.assertTrue(runner.fs.ls(libjar_uri))

            steps = _list_all_steps(runner)

            self.assertEqual(len(steps), 2)  # adds master node setup

            jar_step = steps[1]
            self.assertEqual(jar_step['Config']['Jar'], jar_uri)
            step_args = jar_step['Config']['Args']

            working_dir = runner._master_node_setup_working_dir()

            self.assertEqual(step_args,
                             ['before',
                              '-libjars', working_dir + '/libfake.jar',
                              'after'])

    def test_jar_on_s3(self):
        self.add_mock_s3_data({'dubliners': {'whiskeyinthe.jar': b''}})
        JAR_URI = 's3://dubliners/whiskeyinthe.jar'

        job = MRJustAJar(['-r', 'emr', '--jar', JAR_URI])
        job.sandbox()

        with job.make_runner() as runner:
            runner.run()

            steps = _list_all_steps(runner)

            self.assertEqual(len(steps), 1)
            self.assertEqual(steps[0]['Config']['Jar'], JAR_URI)

            # for comparison with test_main_class()
            self.assertNotIn('MainClass', steps[0]['Config'])

    def test_jar_inside_emr(self):
        job = MRJustAJar(['-r', 'emr', '--jar',
                          'file:///home/hadoop/hadoop-examples.jar'])
        job.sandbox()

        with job.make_runner() as runner:
            runner.run()

            steps = _list_all_steps(runner)

            self.assertEqual(len(steps), 1)
            self.assertEqual(steps[0]['Config']['Jar'],
                             '/home/hadoop/hadoop-examples.jar')

    def test_input_output_interpolation(self):
        fake_jar = os.path.join(self.tmp_dir, 'fake.jar')
        open(fake_jar, 'w').close()
        input1 = os.path.join(self.tmp_dir, 'input1')
        open(input1, 'w').close()
        input2 = os.path.join(self.tmp_dir, 'input2')
        open(input2, 'w').close()

        job = MRJarAndStreaming(
            ['-r', 'emr', '--jar', fake_jar, input1, input2])
        job.sandbox()

        with job.make_runner() as runner:
            runner.run()

            steps = _list_all_steps(runner)

            self.assertEqual(len(steps), 2)
            jar_step, streaming_step = steps

            # on EMR, the jar gets uploaded
            self.assertEqual(jar_step['Config']['Jar'],
                             runner._upload_mgr.uri(fake_jar))

            jar_args = jar_step['Config']['Args']
            self.assertEqual(len(jar_args), 3)
            self.assertEqual(jar_args[0], 'stuff')

            # check input is interpolated
            input_arg = ','.join(
                runner._upload_mgr.uri(path) for path in (input1, input2))
            self.assertEqual(jar_args[1], input_arg)

            # check output of jar is input of next step
            jar_output_arg = jar_args[2]

            streaming_args = streaming_step['Config']['Args']
            streaming_input_arg = streaming_args[
                streaming_args.index('-input') + 1]
            self.assertEqual(jar_output_arg, streaming_input_arg)

    def test_main_class(self):
        # don't forget to make sure main_class is respected. tests #1572
        self.add_mock_s3_data({'dubliners': {'whiskeyinthe.jar': b''}})
        JAR_URI = 's3://dubliners/whiskeyinthe.jar'

        job = MRJustAJar(['-r', 'emr', '--jar', JAR_URI,
                          '--main-class', 'ThingAnalyzer'])
        job.sandbox()

        with job.make_runner() as runner:
            runner.run()

            steps = _list_all_steps(runner)

            self.assertEqual(len(steps), 1)
            self.assertEqual(steps[0]['Config']['Jar'], JAR_URI)
            self.assertEqual(steps[0]['Config']['MainClass'], 'ThingAnalyzer')


class SparkStepTestCase(MockBoto3TestCase):

    def setUp(self):
        super(SparkStepTestCase, self).setUp()

        # _spark_submit_args() is tested elsewhere
        self.start(patch(
            'mrjob.bin.MRJobBinRunner._spark_submit_args',
            return_value=['<spark submit args>']))

    # TODO: test warning for for AMIs prior to 3.8.0, which don't offer Spark

    def test_3_x_ami(self):
        job = MRNullSpark(['-r', 'emr', '--image-version', '3.11.0'])
        job.sandbox()

        with job.make_runner() as runner:
            runner.run()
            steps = _list_all_steps(runner)

            self.assertEqual(len(steps), 1)
            self.assertEqual(
                steps[0]['Config']['Jar'], runner._script_runner_jar_uri())
            self.assertEqual(
                steps[0]['Config']['Args'][0], _3_X_SPARK_SUBMIT)

    def test_4_x_ami(self):
        job = MRNullSpark(['-r', 'emr', '--image-version', '4.7.2'])
        job.sandbox()

        with job.make_runner() as runner:
            runner.run()
            steps = _list_all_steps(runner)

            self.assertEqual(len(steps), 1)
            self.assertEqual(
                steps[0]['Config']['Jar'], _4_X_COMMAND_RUNNER_JAR)
            self.assertEqual(
                steps[0]['Config']['Args'][0], 'spark-submit')

    def test_input_and_output_args(self):
        input1 = os.path.join(self.tmp_dir, 'input1')
        open(input1, 'w').close()
        input2 = os.path.join(self.tmp_dir, 'input2')
        open(input2, 'w').close()

        job = MRNullSpark(['-r', 'emr', input1, input2])
        job.sandbox()

        with job.make_runner() as runner:
            runner.run()

            script_uri = runner._dest_in_wd_mirror(
                runner._script_path,
                runner._working_dir_mgr.name('file', runner._script_path))
            input1_uri = runner._upload_mgr.uri(input1)
            input2_uri = runner._upload_mgr.uri(input2)

            steps = _list_all_steps(runner)

            step_args = steps[0]['Config']['Args']
            # the first arg is spark-submit and varies by AMI
            self.assertEqual(
                step_args[1:],
                [
                    '<spark submit args>',
                    script_uri,
                    '--step-num=0',
                    '--spark',
                    input1_uri + ',' + input2_uri,
                    runner._output_dir,
                ])


class SparkJarStepTestCase(MockBoto3TestCase):

    def setUp(self):
        super(SparkJarStepTestCase, self).setUp()

        self.fake_jar = self.makefile('fake.jar')

        # _spark_submit_args() is tested elsewhere
        self.start(patch(
            'mrjob.bin.MRJobBinRunner._spark_submit_args',
            return_value=['<spark submit args>']))

    def test_jar_gets_uploaded(self):
        job = MRSparkJar(['-r', 'emr', '--jar', self.fake_jar,
                          '--jar-main-class', 'fake.Main'])
        job.sandbox()

        with job.make_runner() as runner:
            runner.run()

            self.assertIn(self.fake_jar, runner._upload_mgr.path_to_uri())
            jar_uri = runner._upload_mgr.uri(self.fake_jar)
            self.assertTrue(runner.fs.ls(jar_uri))

            steps = _list_all_steps(runner)

            self.assertEqual(len(steps), 1)
            step_args = steps[0]['Config']['Args']
            # the first arg is spark-submit and varies by AMI
            self.assertEqual(
                step_args[1:],
                ['<spark submit args>', jar_uri])


class SparkScriptStepTestCase(MockBoto3TestCase):
    # a lot of this is already tested in test_runner.py

    def setUp(self):
        super(SparkScriptStepTestCase, self).setUp()

        self.fake_script = self.makefile('fake_script.py')

        # _spark_submit_args() is tested elsewhere
        self.start(patch(
            'mrjob.bin.MRJobBinRunner._spark_submit_args',
            return_value=['<spark submit args>']))

    def test_script_gets_uploaded(self):
        job = MRSparkScript(['-r', 'emr', '--script', self.fake_script])
        job.sandbox()

        with job.make_runner() as runner:
            runner.run()

            self.assertIn(self.fake_script, runner._upload_mgr.path_to_uri())
            script_uri = runner._upload_mgr.uri(self.fake_script)
            self.assertTrue(runner.fs.ls(script_uri))

            steps = _list_all_steps(runner)

            self.assertEqual(len(steps), 1)
            step_args = steps[0]['Config']['Args']
            # the first arg is spark-submit and varies by AMI
            self.assertEqual(
                step_args[1:],
                ['<spark submit args>', script_uri])

    def test_3_x_ami(self):
        job = MRSparkScript(['-r', 'emr', '--script', self.fake_script,
                             '--image-version', '3.11.0'])
        job.sandbox()

        with job.make_runner() as runner:
            runner.run()

            steps = _list_all_steps(runner)

            self.assertEqual(len(steps), 1)
            self.assertEqual(
                steps[0]['Config']['Jar'], runner._script_runner_jar_uri())
            self.assertEqual(
                steps[0]['Config']['Args'][0],
                _3_X_SPARK_SUBMIT)

    def test_4_x_ami(self):
        job = MRSparkScript(['-r', 'emr', '--script', self.fake_script,
                             '--image-version', '4.7.2'])
        job.sandbox()

        with job.make_runner() as runner:
            runner.run()

            steps = _list_all_steps(runner)

            self.assertEqual(len(steps), 1)
            self.assertEqual(
                steps[0]['Config']['Jar'], _4_X_COMMAND_RUNNER_JAR)
            self.assertEqual(
                steps[0]['Config']['Args'][0], 'spark-submit')

    def test_arg_interpolation(self):
        input1 = os.path.join(self.tmp_dir, 'input1')
        open(input1, 'w').close()
        input2 = os.path.join(self.tmp_dir, 'input2')
        open(input2, 'w').close()

        job = MRSparkScript(['-r', 'emr', '--script', self.fake_script,
                             '--script-arg', INPUT,
                             '--script-arg=-o',
                             '--script-arg', OUTPUT,
                             input1, input2])
        job.sandbox()

        with job.make_runner() as runner:
            runner.run()

            script_uri = runner._upload_mgr.uri(self.fake_script)
            input1_uri = runner._upload_mgr.uri(input1)
            input2_uri = runner._upload_mgr.uri(input2)

            steps = _list_all_steps(runner)

            step_args = steps[0]['Config']['Args']
            # the first arg is spark-submit and varies by AMI
            self.assertEqual(
                step_args[1:],
                [
                    '<spark submit args>',
                    script_uri,
                    input1_uri + ',' + input2_uri,
                    '-o',
                    runner._output_dir,
                ]
            )


class BuildMasterNodeSetupStepTestCase(MockBoto3TestCase):

    def test_build_master_node_setup_step(self):
        runner = EMRJobRunner(libjars=['cookie.jar'])
        runner._add_master_node_setup_files_for_upload()

        self.assertIsNotNone(runner._master_node_setup_script_path)
        master_node_setup_uri = runner._upload_mgr.uri(
            runner._master_node_setup_script_path)

        step = runner._build_master_node_setup_step()

        self.assertTrue(step['Name'].endswith(': Master node setup'))
        self.assertEqual(step['HadoopJarStep']['Jar'],
                         runner._script_runner_jar_uri())
        self.assertEqual(step['HadoopJarStep']['Args'],
                         [master_node_setup_uri])
        self.assertEqual(step['ActionOnFailure'],
                         runner._action_on_failure())


class ActionOnFailureTestCase(MockBoto3TestCase):

    def test_default(self):
        runner = EMRJobRunner()
        self.assertEqual(runner._action_on_failure(),
                         'TERMINATE_CLUSTER')

    def test_default_with_pooling(self):
        runner = EMRJobRunner(pool_clusters=True)
        self.assertEqual(runner._action_on_failure(),
                         'CANCEL_AND_WAIT')

    def test_default_with_cluster_id(self):
        runner = EMRJobRunner(cluster_id='j-CLUSTER')
        self.assertEqual(runner._action_on_failure(),
                         'CANCEL_AND_WAIT')

    def test_option(self):
        runner = EMRJobRunner(emr_action_on_failure='CONTINUE')
        self.assertEqual(runner._action_on_failure(),
                         'CONTINUE')

    def test_switch(self):
        mr_job = MRWordCount(
            ['-r', 'emr', '--emr-action-on-failure', 'CONTINUE'])
        mr_job.sandbox()

        with mr_job.make_runner() as runner:
            self.assertEqual(runner._action_on_failure(), 'CONTINUE')


class MultiPartUploadTestCase(MockBoto3TestCase):

    DEFAULT_PART_SIZE = 100 * 1024 * 1024

    PART_SIZE_IN_MB = 50.0 / 1024 / 1024
    TEST_BUCKET = 'walrus'
    TEST_FILENAME = 'data.dat'
    TEST_S3_URI = 's3://%s/%s' % (TEST_BUCKET, TEST_FILENAME)

    def setUp(self):
        super(MultiPartUploadTestCase, self).setUp()
        # create the walrus bucket
        self.add_mock_s3_data({self.TEST_BUCKET: {}})

        self.upload_file = self.start(patch(
            'tests.mock_boto3.s3.MockS3Object.upload_file',
            side_effect=tests.mock_boto3.s3.MockS3Object.upload_file,
            autospec=True))

    def assert_upload_succeeds(self, runner, data, expected_part_size):
        """Write the data to a temp file, and then upload it to (mock) S3,
        checking that the data successfully uploaded."""
        self.upload_file.reset_mock()

        data_path = os.path.join(self.tmp_dir, self.TEST_FILENAME)
        with open(data_path, 'wb') as fp:
            fp.write(data)

        runner.fs.put(data_path, self.TEST_S3_URI)

        s3_key = runner.fs.s3._get_s3_key(self.TEST_S3_URI)
        self.assertEqual(s3_key.get()['Body'].read(), data)

        self.assertTrue(self.upload_file.called)

        upload_file_args, upload_file_kwargs = self.upload_file.call_args

        self.assertEqual(upload_file_args[1:], (data_path,))

        self.assertIn('Config', upload_file_kwargs)
        config = upload_file_kwargs['Config']
        self.assertEqual(config.multipart_chunksize, expected_part_size)
        self.assertEqual(config.multipart_threshold, expected_part_size)

    def test_default_part_size(self):
        runner = EMRJobRunner()
        data = b'beavers mate for life'

        self.assert_upload_succeeds(runner, data, 100 * 1024 * 1024)

    def test_custom_part_size(self):
        # this test used to simulate multipart upload, but now we leave
        # that to boto3
        runner = EMRJobRunner(cloud_part_size_mb=50.0 / 1024 / 1024)

        data = b'Mew' * 20
        self.assert_upload_succeeds(runner, data, 50)

    def test_disable_multipart(self):
        runner = EMRJobRunner(cloud_part_size_mb=0)

        data = b'Mew' * 20
        self.assert_upload_succeeds(runner, data, _HUGE_PART_SIZE)


class AWSSessionTokenTestCase(MockBoto3TestCase):

    def setUp(self):
        super(AWSSessionTokenTestCase, self).setUp()

        self.mock_client = self.start(patch('boto3.client'))
        self.mock_resource = self.start(patch('boto3.resource'))

    def assert_conns_use_session_token(self, runner, session_token):
        runner.make_emr_client()

        self.assertTrue(self.mock_client.called)
        emr_kwargs = self.mock_client.call_args[1]
        self.assertIn('aws_session_token', emr_kwargs)
        self.assertEqual(emr_kwargs['aws_session_token'], session_token)

        self.mock_client.reset_mock()
        runner.make_iam_client()

        self.assertTrue(self.mock_client.called)
        iam_args, iam_kwargs = self.mock_client.call_args
        self.assertEqual(iam_args, ('iam',))
        self.assertIn('aws_session_token', iam_kwargs)
        self.assertEqual(iam_kwargs['aws_session_token'], session_token)

        self.mock_client.reset_mock()
        runner.fs.s3.make_s3_client()

        self.assertTrue(self.mock_client.called)
        s3_client_args, s3_client_kwargs = self.mock_client.call_args
        self.assertEqual(s3_client_args, ('s3',))
        self.assertIn('aws_session_token', s3_client_kwargs)
        self.assertEqual(s3_client_kwargs['aws_session_token'], session_token)

        runner.fs.s3.make_s3_resource()
        self.assertTrue(self.mock_client.called)
        s3_resource_args, s3_resource_kwargs = self.mock_client.call_args
        self.assertEqual(s3_resource_args, ('s3',))
        self.assertIn('aws_session_token', s3_resource_kwargs)
        self.assertEqual(s3_resource_kwargs['aws_session_token'],
                         session_token)

    def test_connections_without_session_token(self):
        runner = EMRJobRunner()

        self.assert_conns_use_session_token(runner, None)

    def test_connections_with_session_token(self):
        runner = EMRJobRunner(aws_session_token='meow')

        self.assert_conns_use_session_token(runner, 'meow')


class BootstrapPythonTestCase(MockBoto3TestCase):

    if PY2:
        EXPECTED_BOOTSTRAP = []
    else:
        EXPECTED_BOOTSTRAP = [
            ['sudo yum install -y python34 python34-devel python34-pip']]

    def _assert_installs_python3_on_py3(self, *args):
        mr_job = MRTwoStepJob(['-r', 'emr'] + list(args))
        with mr_job.make_runner() as runner:
            self.assertEqual(runner._bootstrap_python(),
                             self.EXPECTED_BOOTSTRAP)
            self.assertEqual(runner._bootstrap,
                             self.EXPECTED_BOOTSTRAP)

    def _assert_tries_to_install_python3_on_py3(self, *args):
        mr_job = MRTwoStepJob(['-r', 'emr'] + list(args))

        with patch('mrjob.emr.log') as log:
            with mr_job.make_runner() as runner:
                self.assertEqual(runner._bootstrap_python(),
                                 self.EXPECTED_BOOTSTRAP)
                self.assertEqual(runner._bootstrap,
                                 self.EXPECTED_BOOTSTRAP)

                if not PY2:
                    warnings = ''.join(
                        a[0] + '\n' for a, kw in log.warning.call_args_list)
                    self.assertIn('will probably not work', warnings)

    def _assert_never_installs_python3(self, *args):
        mr_job = MRTwoStepJob(['-r', 'emr'] + list(args))
        with mr_job.make_runner() as runner:
            self.assertEqual(runner._bootstrap_python(), [])
            self.assertEqual(runner._bootstrap, [])

    def test_default(self):
        self._assert_never_installs_python3()  # pre-installed on 4.8.2 AMI

    def test_bootstrap_python_switch(self):
        self._assert_installs_python3_on_py3('--bootstrap-python')

    def test_no_bootstrap_python_switch(self):
        self._assert_never_installs_python3('--no-bootstrap-python')

    def test_ami_version_2_4_11(self):
        # this *really, really* probably won't work, but what can we do?
        self._assert_tries_to_install_python3_on_py3(
            '--image-version', '2.4.11')

    def test_ami_version_3_6_0(self):
        self._assert_tries_to_install_python3_on_py3(
            '--image-version', '3.6.0')

    def test_ami_version_3_7_0(self):
        # the first version where Python 3 is available
        self._assert_installs_python3_on_py3(
            '--image-version', '3.7.0')

    def test_ami_version_4_5_0(self):
        # the last version where Python 3 is not pre-installed
        self._assert_installs_python3_on_py3(
            '--image-version', '4.5.0')

    def test_ami_version_4_6_0(self):
        # from this point on, Python 3 is already installed
        self._assert_never_installs_python3(
            '--image-version', '4.6.0')

    def test_release_label_emr_4_6_0(self):
        self._assert_never_installs_python3(
            '--release-label', 'emr-4.6.0')

    def test_release_label_overrides_image_version(self):
        self._assert_never_installs_python3(
            '--release-label', 'emr-4.6.0',
            '--image-version', '3.11.0',
        )

    def test_force_booststrap_python(self):
        self._assert_installs_python3_on_py3(
            '--bootstrap-python', '--image-version', '4.6.0')

    def test_force_no_bootstrap_python(self):
        self._assert_never_installs_python3(
            '--no-bootstrap-python', '--image-version', '3.7.0')

    def test_bootstrap_python_comes_before_bootstrap(self):
        mr_job = MRTwoStepJob(['-r', 'emr',
                               '--bootstrap', 'true',
                               '--bootstrap-python'])

        with mr_job.make_runner() as runner:
            self.assertEqual(
                runner._bootstrap,
                self.EXPECTED_BOOTSTRAP + [['true']])


class BootstrapSparkTestCase(MockBoto3TestCase):

    def setUp(self):
        super(BootstrapSparkTestCase, self).setUp()

        self.log = self.start(patch('mrjob.emr.log'))

    def get_cluster(self, *args):
        job = MRNullSpark(['-r', 'emr'] + list(args))
        job.sandbox()

        with job.make_runner() as runner:
            self.assertTrue(runner._should_bootstrap_spark())
            runner.run()
            # include bootstrap actions
            return self.mock_emr_clusters[runner.get_cluster_id()]

    def ran_spark_bootstrap_action(
            self, cluster, uri=_3_X_SPARK_BOOTSTRAP_ACTION):

        return any(ba['ScriptPath'] == uri
                   for ba in cluster['_BootstrapActions'])

    def installed_spark_application(self, cluster, name='Spark'):
        return any(a['Name'] == name for a in cluster['Applications'])

    def test_default_ami(self):
        cluster = self.get_cluster()

        self.assertTrue(self.installed_spark_application(cluster))
        self.assertFalse(self.ran_spark_bootstrap_action(cluster))

    def test_3_11_0_ami(self):
        cluster = self.get_cluster('--image-version', '3.11.0')

        self.assertTrue(self.ran_spark_bootstrap_action(cluster))
        self.assertFalse(self.installed_spark_application(cluster))

    def test_3_7_0_ami(self):
        cluster = self.get_cluster('--image-version', '3.7.0')
        self.assertTrue(self.log.warning.called)
        self.assertTrue(
            any('Spark' in args[0]
                for args, kwargs in self.log.warning.call_args_list))

        # try bootstrapping Spark anyway
        self.assertTrue(self.ran_spark_bootstrap_action(cluster))
        self.assertFalse(self.installed_spark_application(cluster))

    def test_4_7_2_ami(self):
        cluster = self.get_cluster('--image-version', '4.7.2')

        self.assertTrue(self.installed_spark_application(cluster))
        self.assertFalse(self.ran_spark_bootstrap_action(cluster))

    def test_dont_run_install_spark_twice(self):

        cluster = self.get_cluster(
            '--image-version', '3.11.0',
            '--bootstrap-action', 's3://bucket/install-spark')

        # should run the custom bootstrap action but not the default one
        self.assertTrue(self.ran_spark_bootstrap_action(
            cluster, 's3://bucket/install-spark'))
        self.assertFalse(
            self.ran_spark_bootstrap_action(
                cluster, _3_X_SPARK_BOOTSTRAP_ACTION))
        self.assertFalse(self.installed_spark_application(cluster))

    def test_dont_add_two_spark_applications(self):

        cluster = self.get_cluster(
            '--image-version', '4.7.2',
            '--application', 'spark')

        # shouldn't add "Spark" application on top of "spark"
        self.assertTrue(self.installed_spark_application(cluster, 'spark'))
        self.assertFalse(self.installed_spark_application(cluster, 'Spark'))
        self.assertFalse(self.ran_spark_bootstrap_action(cluster))


class ShouldBootstrapSparkTestCase(MockBoto3TestCase):

    def test_default(self):
        job = MRTwoStepJob(['-r', 'emr'])
        job.sandbox()

        with job.make_runner() as runner:
            self.assertEqual(
                runner._should_bootstrap_spark(), False)

    def test_explicit_true(self):
        job = MRTwoStepJob(['-r', 'emr', '--bootstrap-spark'])
        job.sandbox()

        with job.make_runner() as runner:
            self.assertEqual(
                runner._should_bootstrap_spark(), True)

    def test_spark_job(self):
        job = MRNullSpark(['-r', 'emr'])
        job.sandbox()

        with job.make_runner() as runner:
            self.assertEqual(
                runner._should_bootstrap_spark(), True)

    def test_spark_script_job(self):
        job = MRSparkScript(['-r', 'emr'])
        job.sandbox()

        with job.make_runner() as runner:
            self.assertEqual(
                runner._should_bootstrap_spark(), True)

    def test_explicit_false(self):
        job = MRNullSpark(['-r', 'emr', '--no-bootstrap-spark'])
        job.sandbox()

        with job.make_runner() as runner:
            self.assertEqual(
                runner._should_bootstrap_spark(), False)


class EMRTagsTestCase(MockBoto3TestCase):

    def test_default_tags(self):
        cluster = self.run_and_get_cluster()

        tags = _extract_tags(cluster)

        self.assertNotIn('__mrjob_pool_hash', tags)
        self.assertNotIn('__mrjob_pool_name', tags)
        self.assertEqual(tags['__mrjob_version'], mrjob.__version__)
        # MRTwoStepJob is used by run_and_get_cluster()
        self.assertEqual(tags['__mrjob_label'], 'mr_two_step_job')
        self.assertEqual(tags['__mrjob_owner'], getpass.getuser())

    def test_explicit_label(self):
        cluster = self.run_and_get_cluster('--label', 'drink_me')

        tags = _extract_tags(cluster)

        self.assertEqual(tags['__mrjob_label'], 'drink_me')

    def test_explicit_owner(self):
        cluster = self.run_and_get_cluster('--owner', 'jeremy')

        tags = _extract_tags(cluster)

        self.assertEqual(tags['__mrjob_owner'], 'jeremy')

    def test_pooling(self):
        cluster = self.run_and_get_cluster('--pool-clusters')

        tags = _extract_tags(cluster)

        self.assertEqual(tags['__mrjob_pool_name'], 'default')
        self.assertIn('__mrjob_pool_hash', tags)

        self.assertEqual(tags['__mrjob_version'], mrjob.__version__)
        self.assertIn('__mrjob_label', tags)
        self.assertIn('__mrjob_owner', tags)

    def test_tags_option_dict(self):
        job = MRWordCount([
            '-r', 'emr',
            '--tag', 'tag_one=foo',
            '--tag', 'tag_two=bar'])
        job.sandbox()

        with job.make_runner() as runner:
            self.assertEqual(runner._opts['tags'],
                             {'tag_one': 'foo', 'tag_two': 'bar'})

    def test_command_line_overrides_config(self):
        TAGS_MRJOB_CONF = {'runners': {'emr': {
            'emr_backoff': 0.01,  # must be non-zero
            'check_cluster_every': 0.00,
            'cloud_fs_sync_secs': 0.00,
            'tags': {
                'tag_one': 'foo',
                'tag_two': None,
                'tag_three': 'bar',
            },
        }}}

        job = MRWordCount(['-r', 'emr', '--tag', 'tag_two=qwerty'])
        job.sandbox()

        with mrjob_conf_patcher(TAGS_MRJOB_CONF):
            with job.make_runner() as runner:
                self.assertEqual(runner._opts['tags'],
                                 {'tag_one': 'foo',
                                  'tag_two': 'qwerty',
                                  'tag_three': 'bar'})

    def test_tags_get_created(self):
        cluster = self.run_and_get_cluster('--tag', 'tag_one=foo',
                                           '--tag', 'tag_two=bar')

        self.assertEqual(
            _extract_non_mrjob_tags(cluster),
            dict(tag_one='foo', tag_two='bar'))

    def test_blank_tag_value(self):
        cluster = self.run_and_get_cluster('--tag', 'tag_one=foo',
                                           '--tag', 'tag_two=')

        self.assertEqual(
            _extract_non_mrjob_tags(cluster),
            dict(tag_one='foo', tag_two=''))

    def test_tag_values_can_be_none(self):
        runner = EMRJobRunner(conf_paths=[], tags={'tag_one': None},
                              pool_clusters=False)
        cluster_id = runner.make_persistent_cluster()
        cluster = self.mock_emr_clusters[cluster_id]

        self.assertEqual(
            _extract_non_mrjob_tags(cluster),
            dict(tag_one=''))

    def test_persistent_cluster(self):
        args = ['--tag', 'tag_one=foo',
                '--tag', 'tag_two=bar']

        with self.make_runner(*args) as runner:
            cluster_id = runner.make_persistent_cluster()
            cluster = self.mock_emr_clusters[cluster_id]

        self.assertEqual(
            _extract_non_mrjob_tags(cluster),
            dict(tag_one='foo', tag_two='bar'))


# this isn't actually enough to support GovCloud; see:
# http://docs.aws.amazon.com/govcloud-us/latest/UserGuide/using-govcloud-arns.html  # noqa
class IAMEndpointTestCase(MockBoto3TestCase):

    def test_default(self):
        runner = EMRJobRunner()

        iam_client = runner.make_iam_client()
        self.assertEqual(iam_client.meta.endpoint_url,
                         'https://iam.amazonaws.com')

    def test_explicit_iam_endpoint(self):
        runner = EMRJobRunner(iam_endpoint='https://iam.us-gov.amazonaws.com')

        iam_client = runner.make_iam_client()
        self.assertEqual(iam_client.meta.endpoint_url,
                         'https://iam.us-gov.amazonaws.com')

    def test_iam_endpoint_option(self):
        # also test hostname without scheme
        mr_job = MRJob(
            ['-r', 'emr', '--iam-endpoint', 'iam.us-gov.amazonaws.com'])

        with mr_job.make_runner() as runner:
            iam_client = runner.make_iam_client()
            self.assertEqual(iam_client.meta.endpoint_url,
                             'https://iam.us-gov.amazonaws.com')


class SetupLineEncodingTestCase(MockBoto3TestCase):

    def test_setup_wrapper_script_uses_unix_line_endings(self):
        job = MRTwoStepJob(['-r', 'emr', '--setup', 'true'])
        job.sandbox(stdin=BytesIO(b'foo\nbar\n'))

        # tests #1071. Unfortunately, we mostly run these tests on machines
        # that use unix line endings anyway. So monitor open() instead
        with patch(
                'mrjob.runner.open', create=True, side_effect=open) as m_open:
            with job.make_runner() as runner:
                runner.run()

                self.assertIn(
                    call(runner._setup_wrapper_script_path, 'wb'),
                    m_open.mock_calls)


class WaitForLogsOnS3TestCase(MockBoto3TestCase):

    def setUp(self):
        super(WaitForLogsOnS3TestCase, self).setUp()

        job = MRTwoStepJob(['-r', 'emr'])
        job.sandbox(stdin=BytesIO(b'foo\nbar\n'))

        self.runner = job.make_runner()
        self.launch(self.runner)

        self.cluster = self.mock_emr_clusters[self.runner._cluster_id]

        self.mock_log = self.start(patch('mrjob.emr.log'))

        self.mock_sleep = self.start(patch('time.sleep'))

    def assert_waits_ten_minutes(self):
        waited = set(self.runner._waited_for_logs_on_s3)
        step_num = len(self.runner._log_interpretations)

        self.runner._wait_for_logs_on_s3()

        self.assertTrue(self.mock_log.info.called)
        self.mock_sleep.assert_called_once_with(600)

        self.assertEqual(
            self.runner._waited_for_logs_on_s3,
            waited | set([step_num]))

    def assert_silently_exits(self):
        state = self.cluster['Status']['State']
        waited = set(self.runner._waited_for_logs_on_s3)

        self.runner._wait_for_logs_on_s3()

        self.assertFalse(self.mock_log.info.called)
        self.assertEqual(waited, self.runner._waited_for_logs_on_s3)
        self.assertEqual(self.runner._describe_cluster()['Status']['State'],
                         state)

    def test_starting(self):
        self.cluster['Status']['State'] = 'STARTING'
        self.assert_waits_ten_minutes()

    def test_bootstrapping(self):
        self.cluster['Status']['State'] = 'BOOTSTRAPPING'
        self.assert_waits_ten_minutes()

    def test_running(self):
        self.cluster['Status']['State'] = 'RUNNING'
        self.assert_waits_ten_minutes()

    def test_waiting(self):
        self.cluster['Status']['State'] = 'WAITING'
        self.assert_waits_ten_minutes()

    def test_terminating(self):
        self.cluster['Status']['State'] = 'TERMINATING'
        self.cluster['_DelayProgressSimulation'] = 1

        self.runner._wait_for_logs_on_s3()

        self.assertEqual(self.runner._describe_cluster()['Status']['State'],
                         'TERMINATED')
        self.assertTrue(self.mock_log.info.called)

    def test_terminated(self):
        self.cluster['Status']['State'] = 'TERMINATED'
        self.assert_silently_exits()

    def test_terminated_with_errors(self):
        self.cluster['Status']['State'] = 'TERMINATED_WITH_ERRORS'
        self.assert_silently_exits()

    def test_ctrl_c(self):
        self.mock_sleep.side_effect = KeyboardInterrupt

        self.assertEqual(self.runner._waited_for_logs_on_s3, set())

        self.runner._wait_for_logs_on_s3()

        self.assertTrue(self.mock_log.info.called)
        self.mock_sleep.assert_called_once_with(600)

        # still shouldn't make user ctrl-c again
        self.assertEqual(self.runner._waited_for_logs_on_s3, set([0]))

    def test_already_waited_ten_minutes(self):
        self.runner._waited_for_logs_on_s3.add(0)
        self.assert_silently_exits()

    def test_waited_for_previous_step(self):
        self.runner._waited_for_logs_on_s3.add(0)
        self.runner._log_interpretations.append({})

        self.assert_waits_ten_minutes()


class StreamLogDirsTestCase(MockBoto3TestCase):

    def setUp(self):
        super(StreamLogDirsTestCase, self).setUp()

        self.log = self.start(patch('mrjob.emr.log'))

        self._address_of_master = self.start(patch(
            'mrjob.emr.EMRJobRunner._address_of_master',
            return_value='master'))

        self.get_image_version = self.start(patch(
            'mrjob.emr.EMRJobRunner.get_image_version',
            return_value=_DEFAULT_IMAGE_VERSION))

        self.get_hadoop_version = self.start(patch(
            'mrjob.emr.EMRJobRunner.get_hadoop_version',
            return_value='2.4.0'))

        self.set_up_ssh_tunnel = self.start(patch(
            'mrjob.emr.EMRJobRunner._set_up_ssh_tunnel'))

        self.ssh_worker_hosts = self.start(patch(
            'mrjob.emr.EMRJobRunner._ssh_worker_hosts',
            return_value=['core1', 'core2', 'task1']))

        self._s3_log_dir = self.start(patch(
            'mrjob.emr.EMRJobRunner._s3_log_dir',
            return_value='s3://bucket/logs/j-CLUSTERID'))

        self._wait_for_logs_on_s3 = self.start(patch(
            'mrjob.emr.EMRJobRunner'
            '._wait_for_logs_on_s3'))

    def _test_stream_bootstrap_log_dirs(
            self, ssh=False,
            action_num=0, node_id='i-b659f519',
            expected_s3_dir_name='node/i-b659f519/bootstrap-actions/1',
            read_logs=True):

        # ssh doesn't matter, but let's test it
        ec2_key_pair_file = '/path/to/EMR.pem' if ssh else None
        runner = EMRJobRunner(ec2_key_pair_file=ec2_key_pair_file,
                              read_logs=read_logs)

        results = runner._stream_bootstrap_log_dirs(
            action_num=action_num, node_id=node_id)

        self.log.info.reset_mock()

        if read_logs:
            self.assertEqual(next(results), [
                's3://bucket/logs/j-CLUSTERID/' + expected_s3_dir_name,
            ])
            self.assertTrue(
                self._wait_for_logs_on_s3.called)
            self.log.info.assert_called_once_with(
                'Looking for bootstrap logs in'
                ' s3://bucket/logs/j-CLUSTERID/' +
                expected_s3_dir_name + '...')
        else:
            self.assertFalse(self._wait_for_logs_on_s3.called)
            self.assertFalse(self.log.info.called)

        self.assertRaises(StopIteration, next, results)

    def test_stream_bootstrap_log_dirs_without_ssh(self):
        self._test_stream_bootstrap_log_dirs()

    def test_stream_bootstrap_log_dirs_with_ssh(self):
        # shouldn't make a difference
        self._test_stream_bootstrap_log_dirs(ssh=True)

    def test_stream_bootstrap_log_dirs_without_action_num(self):
        self._test_stream_bootstrap_log_dirs(
            action_num=None, expected_s3_dir_name='node')

    def test_stream_bootstrap_log_dirs_without_node_id(self):
        self._test_stream_bootstrap_log_dirs(
            action_num=None, expected_s3_dir_name='node')

    def test_stream_boostrap_log_dirs_with_no_read_logs(self):
        self._test_stream_bootstrap_log_dirs(read_logs=False)

    def _test_stream_history_log_dirs(
            self, ssh, image_version=_DEFAULT_IMAGE_VERSION,
            expected_hdfs_dir_name='history',
            expected_dir_name='hadoop/history',
            expected_s3_dir_name='jobs',
            read_logs=True):
        ec2_key_pair_file = '/path/to/EMR.pem' if ssh else None

        runner = EMRJobRunner(ec2_key_pair_file=ec2_key_pair_file,
                              read_logs=read_logs)
        self.get_image_version.return_value = image_version

        # have to be able to access HDFS to reach history logs
        runner._set_up_ssh_tunnel_and_hdfs()

        self.log.info.reset_mock()

        results = runner._stream_history_log_dirs()

        if read_logs:
            if ssh and expected_hdfs_dir_name:
                self.log.info.reset_mock()

                self.assertEqual(next(results), [
                    'hdfs:///tmp/hadoop-yarn/staging/' + expected_hdfs_dir_name
                ])
                self.assertFalse(
                    self._wait_for_logs_on_s3.called)
                self.log.info.assert_called_once_with(
                    'Looking for history log in' +
                    ' hdfs:///tmp/hadoop-yarn/staging/' +
                    expected_hdfs_dir_name + '...')

            if ssh and expected_dir_name:
                self.log.info.reset_mock()

                self.assertEqual(next(results), [
                    'ssh://master/mnt/var/log/' + expected_dir_name,
                ])
                self.assertFalse(
                    self._wait_for_logs_on_s3.called)
                self.log.info.assert_called_once_with(
                    'Looking for history log in /mnt/var/log/' +
                    expected_dir_name + ' on master...')

            if expected_s3_dir_name:
                self.log.info.reset_mock()

                self.assertEqual(next(results), [
                    's3://bucket/logs/j-CLUSTERID/' + expected_s3_dir_name,
                ])
                self.assertTrue(
                    self._wait_for_logs_on_s3.called)
                self.log.info.assert_called_once_with(
                    'Looking for history log in'
                    ' s3://bucket/logs/j-CLUSTERID/' +
                    expected_s3_dir_name + '...')
        else:
            self.assertFalse(self._wait_for_logs_on_s3.called)
            self.assertFalse(self.log.info.called)

        self.assertRaises(StopIteration, next, results)

    def test_stream_history_log_dirs_from_2_x_amis_with_ssh(self):
        self._test_stream_history_log_dirs(
            ssh=True, image_version='2.4.11',
            expected_hdfs_dir_name=None)

    def test_stream_history_log_dirs_from_2_x_amis_without_ssh(self):
        self._test_stream_history_log_dirs(
            ssh=False, image_version='2.4.11',
            expected_hdfs_dir_name=None)

    def test_stream_history_log_dirs_from_3_x_amis_with_ssh(self):
        self._test_stream_history_log_dirs(
            ssh=False, image_version='3.11.0',
            expected_dir_name=None,
            expected_s3_dir_name=None)

    def test_stream_history_log_dirs_from_3_x_amis_without_ssh(self):
        self._test_stream_history_log_dirs(
            ssh=False, image_version='3.11.0',
            expected_dir_name=None,
            expected_s3_dir_name=None)

    def test_stream_history_log_dirs_from_4_x_amis_with_ssh(self):
        self._test_stream_history_log_dirs(
            ssh=True, image_version='4.3.0',
            expected_dir_name='hadoop-mapreduce/history',
            expected_s3_dir_name='hadoop-mapreduce/history')

    def test_stream_history_log_dirs_from_4_x_amis_without_ssh(self):
        self._test_stream_history_log_dirs(
            ssh=False, image_version='4.3.0',
            expected_dir_name='hadoop-mapreduce/history',
            expected_s3_dir_name='hadoop-mapreduce/history')

    def test_stream_history_log_dirs_from_default_ami_with_ssh(self):
        self._test_stream_history_log_dirs(
            ssh=True,
            expected_dir_name='hadoop-mapreduce/history',
            expected_s3_dir_name='hadoop-mapreduce/history')

    def test_stream_history_log_dirs_from_default_ami_without_ssh(self):
        self._test_stream_history_log_dirs(
            ssh=False,
            expected_dir_name='hadoop-mapreduce/history',
            expected_s3_dir_name='hadoop-mapreduce/history')

    def test_stream_history_log_dirs_no_read_logs(self):
        self._test_stream_history_log_dirs(
            ssh=True, read_logs=False)

    def _test_stream_step_log_dirs(self, ssh, read_logs=True):
        ec2_key_pair_file = '/path/to/EMR.pem' if ssh else None

        runner = EMRJobRunner(ec2_key_pair_file=ec2_key_pair_file,
                              read_logs=read_logs)
        self.get_hadoop_version.return_value = '1.0.3'

        self.log.info.reset_mock()

        results = runner._stream_step_log_dirs('s-STEPID')

        if read_logs:
            if ssh:
                self.log.info.reset_mock()

                self.assertEqual(next(results), [
                    'ssh://master/mnt/var/log/hadoop/steps/s-STEPID',
                ])
                self.assertFalse(
                    self._wait_for_logs_on_s3.called)
                self.log.info.assert_called_once_with(
                    'Looking for step log in'
                    ' /mnt/var/log/hadoop/steps/s-STEPID on master...')

            self.log.info.reset_mock()

            self.assertEqual(next(results), [
                's3://bucket/logs/j-CLUSTERID/steps/s-STEPID',
            ])
            self.assertTrue(
                self._wait_for_logs_on_s3.called)
            self.log.info.assert_called_once_with(
                'Looking for step log in'
                ' s3://bucket/logs/j-CLUSTERID/steps/s-STEPID...')
        else:
            self.assertFalse(self._wait_for_logs_on_s3.called)
            self.assertFalse(self.log.info.called)

        self.assertRaises(StopIteration, next, results)

    def test_stream_step_log_dirs_with_ssh(self):
        self._test_stream_step_log_dirs(ssh=True)

    def test_stream_step_log_dirs_without_ssh(self):
        self._test_stream_step_log_dirs(ssh=False)

    def _test_stream_task_log_dirs(
        self, ssh, application_id=None,
        image_version=_DEFAULT_IMAGE_VERSION,
        expected_local_path='/mnt/var/log/hadoop/userlogs',
        expected_dir_name='hadoop-yarn/containers',
        expected_s3_dir_name='containers',
        read_logs=True,
    ):
        ec2_key_pair_file = '/path/to/EMR.pem' if ssh else None

        runner = EMRJobRunner(ec2_key_pair_file=ec2_key_pair_file,
                              read_logs=read_logs)

        self.log.info.reset_mock()

        self.get_hadoop_version.return_value = '1.0.3'
        self.get_image_version.return_value = image_version

        results = runner._stream_task_log_dirs(application_id=application_id)

        if read_logs:
            if ssh:
                self.log.reset_mock()

                local_path = '/mnt/var/log/hadoop/userlogs'
                if application_id:
                    local_path = posixpath.join(local_path, application_id)

                self.assertEqual(next(results), [
                    'ssh://master/mnt/var/log/' + expected_dir_name,
                    'ssh://master!core1/mnt/var/log/' + expected_dir_name,
                    'ssh://master!core2/mnt/var/log/' + expected_dir_name,
                    'ssh://master!task1/mnt/var/log/' + expected_dir_name,
                ])
                self.assertFalse(self.log.warning.called)
                self.log.info.assert_called_once_with(
                    'Looking for task logs in /mnt/var/log/' +
                    expected_dir_name + ' on master and task/core nodes...')

                self.assertFalse(
                    self._wait_for_logs_on_s3.called)

            self.log.reset_mock()

            self.assertEqual(next(results), [
                's3://bucket/logs/j-CLUSTERID/' + expected_s3_dir_name,
            ])
            self.assertTrue(
                self._wait_for_logs_on_s3.called)
            self.log.info.assert_called_once_with(
                'Looking for task logs in'
                ' s3://bucket/logs/j-CLUSTERID/' +
                expected_s3_dir_name + '...')
        else:
            self.assertFalse(self._wait_for_logs_on_s3.called)
            self.assertFalse(self.log.info.called)

        self.assertRaises(StopIteration, next, results)

    def test_stream_task_log_dirs_with_ssh(self):
        self._test_stream_task_log_dirs(ssh=True)

    def test_stream_task_log_dirs_without_ssh(self):
        self._test_stream_task_log_dirs(ssh=False)

    def test_stream_task_log_dirs_with_application_id(self):
        self._test_stream_task_log_dirs(
            ssh=True, application_id='application_1',
            expected_dir_name='hadoop-yarn/containers/application_1',
            expected_s3_dir_name='containers/application_1')

    def test_stream_task_log_dirs_from_3_x_amis(self):
        self._test_stream_task_log_dirs(
            ssh=True,
            image_version='3.11.0',
            expected_dir_name='hadoop/userlogs',
            expected_s3_dir_name='task-attempts')

    def test_stream_task_log_dirs_no_read_logs(self):
        self._test_stream_task_log_dirs(
            ssh=True, application_id='application_1',
            expected_dir_name='hadoop-yarn/containers/application_1',
            expected_s3_dir_name='containers/application_1',
            read_logs=False)


class LsStepSyslogsTestCase(MockBoto3TestCase):

    def setUp(self):
        super(LsStepSyslogsTestCase, self).setUp()

        self.log = self.start(patch('mrjob.emr.log'))

        self._ls_emr_step_syslogs = self.start(patch(
            'mrjob.emr._ls_emr_step_syslogs'))
        self._stream_step_log_dirs = self.start(patch(
            'mrjob.emr.EMRJobRunner._stream_step_log_dirs'))

    def test_basic(self):
        # just verify that the keyword args get passed through and
        # that logging happens in the right order

        self._ls_emr_step_syslogs.return_value = [
            dict(path='s3://bucket/logs/steps/syslog'),
        ]

        runner = EMRJobRunner()

        self.log.info.reset_mock()

        results = runner._ls_step_syslogs(step_id='s-STEPID')

        self.assertFalse(self.log.info.called)

        self.assertEqual(next(results),
                         dict(path='s3://bucket/logs/steps/syslog'))

        self._stream_step_log_dirs.assert_called_once_with(
            step_id='s-STEPID')
        self._ls_emr_step_syslogs.assert_called_once_with(
            runner.fs,
            self._stream_step_log_dirs.return_value,
            step_id='s-STEPID')

        self.assertEqual(self.log.info.call_count, 1)
        self.assertIn('s3://bucket/logs/steps/syslog',
                      self.log.info.call_args[0][0])

        self.assertRaises(StopIteration, next, results)


class LsStepStderrLogsTestCase(MockBoto3TestCase):

    def setUp(self):
        super(LsStepStderrLogsTestCase, self).setUp()

        self.log = self.start(patch('mrjob.emr.log'))

        self._ls_emr_step_stderr_logs = self.start(patch(
            'mrjob.emr._ls_emr_step_stderr_logs'))
        self._stream_step_log_dirs = self.start(patch(
            'mrjob.emr.EMRJobRunner._stream_step_log_dirs'))

    def test_basic(self):
        # just verify that the keyword args get passed through and
        # that logging happens in the right order

        self._ls_emr_step_stderr_logs.return_value = [
            dict(path='s3://bucket/logs/steps/stderr'),
        ]

        runner = EMRJobRunner()

        self.log.info.reset_mock()

        results = runner._ls_step_stderr_logs(step_id='s-STEPID')

        self.assertFalse(self.log.info.called)

        self.assertEqual(next(results),
                         dict(path='s3://bucket/logs/steps/stderr'))

        self._stream_step_log_dirs.assert_called_once_with(
            step_id='s-STEPID')
        self._ls_emr_step_stderr_logs.assert_called_once_with(
            runner.fs,
            self._stream_step_log_dirs.return_value,
            step_id='s-STEPID')

        self.assertEqual(self.log.info.call_count, 1)
        self.assertIn('s3://bucket/logs/steps/stderr',
                      self.log.info.call_args[0][0])

        self.assertRaises(StopIteration, next, results)


class GetStepLogInterpretationTestCase(MockBoto3TestCase):

    def setUp(self):
        super(GetStepLogInterpretationTestCase, self).setUp()

        self.log = self.start(patch('mrjob.emr.log'))

        self._interpret_emr_step_syslog = self.start(patch(
            'mrjob.emr._interpret_emr_step_syslog'))
        self._ls_step_syslogs = self.start(patch(
            'mrjob.emr.EMRJobRunner._ls_step_syslogs'))

        self._interpret_emr_step_stderr = self.start(patch(
            'mrjob.emr._interpret_emr_step_stderr'))
        self._ls_step_stderr_logs = self.start(patch(
            'mrjob.emr.EMRJobRunner._ls_step_stderr_logs'))

    def test_basic(self):
        runner = EMRJobRunner()

        log_interpretation = dict(step_id='s-STEPID')

        self.log.reset_mock()

        self.assertEqual(
            runner._get_step_log_interpretation(
                log_interpretation, 'streaming'),
            self._interpret_emr_step_syslog.return_value)

        self.assertFalse(self.log.warning.called)
        self._ls_step_syslogs.assert_called_once_with(step_id='s-STEPID')
        self._interpret_emr_step_syslog.assert_called_once_with(
            runner.fs, self._ls_step_syslogs.return_value)
        self.assertFalse(self._ls_step_stderr_logs.called)
        self.assertFalse(self._interpret_emr_step_stderr.called)

    def test_no_read_logs(self):
        # setting read_logs to False should turn off step log interpretation
        runner = EMRJobRunner(read_logs=False)

        log_interpretation = dict(step_id='s-STEPID')

        self.log.reset_mock()

        self.assertEqual(
            runner._get_step_log_interpretation(
                log_interpretation, 'streaming'),
            None)

        self.assertFalse(self.log.warning.called)
        self.assertFalse(self._ls_step_syslogs.called)
        self.assertFalse(self._interpret_emr_step_syslog.called)
        self.assertFalse(self._ls_step_stderr_logs.called)
        self.assertFalse(self._interpret_emr_step_stderr.called)

    def test_no_step_id(self):
        runner = EMRJobRunner()

        log_interpretation = {}

        self.log.reset_mock()

        self.assertEqual(
            runner._get_step_log_interpretation(
                log_interpretation, 'streaming'),
            None)

        self.assertTrue(self.log.warning.called)
        self.assertFalse(self._ls_step_syslogs.called)
        self.assertFalse(self._interpret_emr_step_syslog.called)
        self.assertFalse(self._ls_step_stderr_logs.called)
        self.assertFalse(self._interpret_emr_step_stderr.called)

    def test_fallback_to_stderr(self):
        runner = EMRJobRunner()

        log_interpretation = dict(step_id='s-STEPID')

        self.log.reset_mock()

        self._interpret_emr_step_syslog.return_value = {}

        self.assertEqual(
            runner._get_step_log_interpretation(
                log_interpretation, 'streaming'),
            self._interpret_emr_step_stderr.return_value)

        self.assertFalse(self.log.warning.called)
        self._ls_step_syslogs.assert_called_once_with(step_id='s-STEPID')
        self._interpret_emr_step_syslog.assert_called_once_with(
            runner.fs, self._ls_step_syslogs.return_value)
        self._ls_step_stderr_logs.assert_called_once_with(step_id='s-STEPID')
        self._interpret_emr_step_stderr.assert_called_once_with(
            runner.fs, self._ls_step_stderr_logs.return_value)

    def test_spark(self):
        runner = EMRJobRunner()

        log_interpretation = dict(step_id='s-STEPID')

        self.log.reset_mock()

        self.assertEqual(
            runner._get_step_log_interpretation(
                log_interpretation, 'spark'),
            self._interpret_emr_step_syslog.return_value)

        self.assertFalse(self.log.warning.called)
        self.assertFalse(self._ls_step_syslogs.called)
        self._ls_step_stderr_logs.assert_called_once_with(step_id='s-STEPID')
        self._interpret_emr_step_syslog.assert_called_once_with(
            runner.fs, self._ls_step_stderr_logs.return_value)
        self.assertFalse(self._interpret_emr_step_stderr.called)


# this basically just checks that hadoop_extra_args is an option
# for the EMR runner
class HadoopExtraArgsOnEMRTestCase(HadoopExtraArgsTestCase, MockBoto3TestCase):

    def setUp(self):
        super(HadoopExtraArgsTestCase, self).setUp()

        self.start(patch(
            'mrjob.emr.EMRJobRunner.get_hadoop_version',
            return_value='2.4.0'))

    RUNNER = 'emr'


# make sure we don't override the partitioner on EMR (tests #1294)
class PartitionerTestCase(MockBoto3TestCase):

    def setUp(self):
        super(PartitionerTestCase, self).setUp()
        # _hadoop_args_for_step() needs this
        self.start(patch(
            'mrjob.emr.EMRJobRunner.get_hadoop_version',
            return_value='1.2.0'))

    def test_sort_values(self):
        job = MRSortValues(['-r', 'emr'])

        with job.make_runner() as runner:
            self.assertEqual(
                runner._hadoop_args_for_step(0), [
                    '-D', 'mapred.text.key.partitioner.options=-k1,1',
                    '-D', 'stream.num.map.output.key.fields=2',
                    '-partitioner',
                    'org.apache.hadoop.mapred.lib.KeyFieldBasedPartitioner',
                ])


class EMRApplicationsTestCase(MockBoto3TestCase):

    def test_default_on_3_x_ami(self):
        job = MRTwoStepJob(['-r', 'emr', '--image-version', '3.11.0'])
        job.sandbox()

        with job.make_runner() as runner:
            self.assertEqual(runner._applications(), set())

            self.launch(runner)
            cluster = runner._describe_cluster()

            applications = set(a['Name'] for a in cluster['Applications'])
            self.assertEqual(applications, set(['hadoop']))

    def test_default_on_4_x_ami(self):
        job = MRTwoStepJob(['-r', 'emr', '--image-version', '4.3.0'])
        job.sandbox()

        with job.make_runner() as runner:
            self.assertEqual(runner._applications(), set())

            self.launch(runner)
            cluster = runner._describe_cluster()

            applications = set(a['Name'] for a in cluster['Applications'])
            self.assertEqual(applications, set(['Hadoop']))

    def test_applications_requires_4_x_ami(self):
        job = MRTwoStepJob(
            ['-r', 'emr',
             '--image-version', '3.11.0',
             '--applications', 'Hadoop,Mahout'])
        job.sandbox()

        with job.make_runner() as runner:
            self.assertRaises(ClientError, self.launch, runner)

    def test_explicit_hadoop(self):
        job = MRTwoStepJob(
            ['-r', 'emr', '--applications', 'Hadoop,Mahout'])
        job.sandbox()

        with job.make_runner() as runner:
            self.assertEqual(runner._applications(),
                             set(['Hadoop', 'Mahout']))

            self.launch(runner)
            cluster = runner._describe_cluster()

            applications = set(a['Name'] for a in cluster['Applications'])
            self.assertEqual(applications,
                             set(['Hadoop', 'Mahout']))

    def test_implicit_hadoop(self):
        job = MRTwoStepJob(
            ['-r', 'emr', '--application', 'Mahout'])
        job.sandbox()

        with job.make_runner() as runner:
            # we explicitly add Hadoop so we can see Hadoop version in
            # the cluster description from the API
            self.assertEqual(runner._applications(),
                             set(['Hadoop', 'Mahout']))

            self.launch(runner)
            cluster = runner._describe_cluster()

            applications = set(a['Name'] for a in cluster['Applications'])
            self.assertEqual(applications,
                             set(['Hadoop', 'Mahout']))


class EMRConfigurationsTestCase(MockBoto3TestCase):

    # example from:
    # http://docs.aws.amazon.com/ElasticMapReduce/latest/ReleaseGuide/emr-configure-apps.html  # noqa

    def test_default(self):
        job = MRTwoStepJob(['-r', 'emr'])
        job.sandbox()

        with job.make_runner() as runner:
            self.launch(runner)
            cluster = runner._describe_cluster()

            self.assertFalse(hasattr(cluster, 'configurations'))

    def test_requires_4_x_ami(self):
        self.start(mrjob_conf_patcher(dict(runners=dict(emr=dict(
            emr_configurations=[CORE_SITE_EMR_CONFIGURATION])))))

        job = MRTwoStepJob(['-r', 'emr', '--image-version', '3.11.0'])
        job.sandbox()

        with job.make_runner() as runner:
            self.assertRaises(ClientError, self.launch, runner)

    def _test_normalized_emr_configurations(self, emr_configurations):

        self.start(mrjob_conf_patcher(dict(runners=dict(emr=dict(
            image_version='4.3.0',
            emr_configurations=emr_configurations)))))

        job = MRTwoStepJob(['-r', 'emr'])
        job.sandbox()

        with job.make_runner() as runner:
            self.assertEqual(runner._opts['emr_configurations'],
                             emr_configurations)

            self.launch(runner)
            cluster = runner._describe_cluster()

            self.assertEqual(cluster['Configurations'], emr_configurations)

    def test_basic_emr_configuration(self, raw=None):
        self._test_normalized_emr_configurations(
            [CORE_SITE_EMR_CONFIGURATION])

    def test_complex_emr_configurations(self):
        self._test_normalized_emr_configurations(
            [CORE_SITE_EMR_CONFIGURATION, HADOOP_ENV_EMR_CONFIGURATION])

    def test_normalization(self):
        self.start(mrjob_conf_patcher(dict(runners=dict(emr=dict(
            image_version='4.3.0',
            emr_configurations=[
                HADOOP_ENV_EMR_CONFIGURATION_VARIANT])))))

        job = MRTwoStepJob(['-r', 'emr'])
        job.sandbox()

        with job.make_runner() as runner:
            self.assertEqual(runner._opts['emr_configurations'],
                             [HADOOP_ENV_EMR_CONFIGURATION])

    def test_command_line_switch(self):
        job = MRTwoStepJob(
            ['-r', 'emr',
             '--image-version', '4.3.0',
             '--emr-configuration', json.dumps(CORE_SITE_EMR_CONFIGURATION),
             '--emr-configuration', json.dumps(HADOOP_ENV_EMR_CONFIGURATION),
             ])
        job.sandbox()

        with job.make_runner() as runner:
            self.assertEqual(runner._opts['emr_configurations'],
                             [CORE_SITE_EMR_CONFIGURATION,
                              HADOOP_ENV_EMR_CONFIGURATION])

    def test_combine_command_line_with_conf(self):
        self.start(mrjob_conf_patcher(dict(runners=dict(emr=dict(
            image_version='4.3.0',
            emr_configurations=[
                CORE_SITE_EMR_CONFIGURATION])))))

        job = MRTwoStepJob(
            ['-r', 'emr',
             '--emr-configuration', json.dumps(HADOOP_ENV_EMR_CONFIGURATION),
             ])
        job.sandbox()

        with job.make_runner() as runner:
            self.assertEqual(runner._opts['emr_configurations'],
                             [CORE_SITE_EMR_CONFIGURATION,
                              HADOOP_ENV_EMR_CONFIGURATION])


class GetJobStepsTestCase(MockBoto3TestCase):

    def test_empty(self):
        runner = EMRJobRunner()
        runner.make_persistent_cluster()

        self.assertEqual(runner.get_job_steps(), [])

    def test_own_cluster(self):
        job = MRTwoStepJob(['-r', 'emr']).sandbox()

        with job.make_runner() as runner:
            self.launch(runner)

            all_steps = _list_all_steps(runner)

            # ensure that steps appear in correct order (see #1316)
            self.assertIn('Step 1', all_steps[0]['Name'])
            self.assertIn('Step 2', all_steps[1]['Name'])

            self.assertEqual(runner.get_job_steps(), all_steps[:2])

    def test_shared_cluster(self):
        cluster_id = EMRJobRunner().make_persistent_cluster()

        def add_other_steps(runner, n):
            emr_client = runner.make_emr_client()
            emr_client.add_job_flow_steps(
                JobFlowId=runner.get_cluster_id(),
                Steps=[dict(Name='dummy step',
                            HadoopJarStep=(dict(Jar='dummy.jar')))] * n,
            )

        job = MRTwoStepJob(['-r', 'emr', '--cluster-id', cluster_id]).sandbox()

        with job.make_runner() as runner:
            add_other_steps(runner, 50)
            self.launch(runner)
            add_other_steps(runner, 3)

            all_steps = _list_all_steps(runner)

            # make sure these are our steps, and they are in the right order
            # (see #1316)
            self.assertIn(runner._job_key, all_steps[50]['Name'])
            self.assertIn('Step 1', all_steps[50]['Name'])
            self.assertIn(runner._job_key, all_steps[51]['Name'])
            self.assertIn('Step 2', all_steps[51]['Name'])

            self.assertEqual(runner.get_job_steps(), all_steps[50:52])


class WaitForStepsToCompleteTestCase(MockBoto3TestCase):

    # TODO: test more functionality. This currently
    # mostly ensures that we open the SSH tunnel at an appropriate time

    class StopTest(Exception):
        pass

    def setUp(self):
        super(WaitForStepsToCompleteTestCase, self).setUp()

        # mock out setting up SSH tunnel
        self.start(patch.object(EMRJobRunner, '_set_up_ssh_tunnel_and_hdfs'))

        # mock out logging
        self.start(patch('mrjob.emr.log'))

        # track number of calls to _wait_for_step_to_complete()
        #
        # need to keep a ref to the mock; apparently, when side_effect/autospec
        # is used, we can read mock attributes of
        # EMRJobRunner._wait_for_step_to_complete but not write them
        self._wait_for_step_to_complete = self.start(patch.object(
            EMRJobRunner, '_wait_for_step_to_complete',
            side_effect=EMRJobRunner._wait_for_step_to_complete,
            autospec=True))

    def make_runner(self, *extra_args):
        """Make a runner for a two step job and launch it."""
        job = MRTwoStepJob(['-r', 'emr'] + list(extra_args)).sandbox()
        runner = job.make_runner()
        self.launch(runner)
        return runner

    def test_basic(self):
        runner = self.make_runner()

        runner._check_for_job_completion()

        self.assertEqual(EMRJobRunner._wait_for_step_to_complete.call_count, 2)
        self.assertTrue(EMRJobRunner._set_up_ssh_tunnel_and_hdfs.called)
        self.assertEqual(len(runner._log_interpretations), 2)
        self.assertIsNone(runner._mns_log_interpretation)

    def test_master_node_setup(self):
        fake_jar = os.path.join(self.tmp_dir, 'fake.jar')
        with open(fake_jar, 'w'):
            pass

        # --libjars is currently the only way to create the master
        # node setup script
        runner = self.make_runner('--libjars', fake_jar)

        runner._add_master_node_setup_files_for_upload()
        runner._check_for_job_completion()

        self.assertIsNotNone(runner._master_node_setup_script_path)

        self.assertEqual(EMRJobRunner._wait_for_step_to_complete.call_count, 3)
        self.assertTrue(EMRJobRunner._set_up_ssh_tunnel_and_hdfs.called)
        self.assertEqual(len(runner._log_interpretations), 2)
        self.assertIsNotNone(runner._mns_log_interpretation)
        self.assertEqual(runner._mns_log_interpretation['no_job'], True)

    def test_blanks_out_log_interpretations(self):
        runner = self.make_runner()

        runner._log_interpretations = ['foo', 'bar', 'baz']
        runner._mns_log_interpretation = 'qux'

        self._wait_for_step_to_complete.side_effect = self.StopTest

        self.assertRaises(self.StopTest, runner._check_for_job_completion)
        self.assertEqual(runner._log_interpretations, [])
        self.assertEqual(runner._mns_log_interpretation, None)

    def test_open_ssh_tunnel_when_first_step_runs(self):
        # normally, we'll open the SSH tunnel when the first step
        # is RUNNING

        # stop the test as soon as SSH tunnel is set up
        EMRJobRunner._set_up_ssh_tunnel_and_hdfs.side_effect = self.StopTest

        runner = self.make_runner()

        self.assertRaises(self.StopTest, runner._check_for_job_completion)

        self.assertEqual(EMRJobRunner._wait_for_step_to_complete.call_count, 1)

        mock_cluster = self.mock_emr_clusters[runner._cluster_id]
        mock_steps = mock_cluster['_Steps']

        self.assertEqual(len(mock_steps), 2)
        self.assertEqual(mock_steps[0]['Status']['State'], 'RUNNING')

    def test_open_ssh_tunnel_if_cluster_running(self):
        # tests #1115

        # stop the test as soon as SSH tunnel is set up
        EMRJobRunner._set_up_ssh_tunnel_and_hdfs.side_effect = self.StopTest

        runner = self.make_runner()
        mock_cluster = self.mock_emr_clusters[runner._cluster_id]
        mock_cluster['Status']['State'] = 'RUNNING'
        mock_cluster['MasterPublicDnsName'] = 'mockmaster'

        # run until SSH tunnel is set up
        self.assertRaises(self.StopTest, runner._check_for_job_completion)

        self.assertFalse(EMRJobRunner._wait_for_step_to_complete.called)

    def test_open_ssh_tunnel_if_cluster_waiting(self):
        # tests #1115

        # stop the test as soon as SSH tunnel is set up
        EMRJobRunner._set_up_ssh_tunnel_and_hdfs.side_effect = self.StopTest

        runner = self.make_runner()
        mock_cluster = self.mock_emr_clusters[runner._cluster_id]
        mock_cluster['Status']['State'] = 'WAITING'
        mock_cluster['MasterPublicDnsName'] = 'mockmaster'

        # run until SSH tunnel is set up
        self.assertRaises(self.StopTest, runner._check_for_job_completion)

        self.assertFalse(EMRJobRunner._wait_for_step_to_complete.called)

    def test_open_ssh_tunnel_when_step_pending_but_cluster_running(self):
        # tests #1115

        # stop the test as soon as SSH tunnel is set up
        EMRJobRunner._set_up_ssh_tunnel_and_hdfs.side_effect = self.StopTest

        # put steps from previous job on cluster
        previous_runner = self.make_runner()

        runner = self.make_runner(
            '--cluster-id', previous_runner.get_cluster_id())

        mock_cluster = self.mock_emr_clusters[runner._cluster_id]
        mock_steps = mock_cluster['_Steps']

        # sanity-check: are steps from the previous cluster on there?
        self.assertEqual(len(mock_steps), 4)

        # run until ssh tunnel is called
        self.assertRaises(self.StopTest, runner._check_for_job_completion)

        # should have only waited for first step
        self.assertEqual(EMRJobRunner._wait_for_step_to_complete.call_count, 1)

        # cluster should be running, step should still be pending
        self.assertEqual(mock_cluster['Status']['State'], 'RUNNING')
        self.assertIn(runner._job_key, mock_steps[2]['Name'])
        self.assertEqual(mock_steps[2]['Status']['State'], 'PENDING')

    def test_terminated_cluster(self):
        runner = self.make_runner()

        self.start(patch(
            'tests.mock_boto3.emr.MockEMRClient.describe_step',
            return_value=dict(
                Step=dict(
                    Status=dict(
                        State='CANCELLED',
                        StateChangeReason={},
                    ),
                ),
            ),
        ))

        self.start(patch(
            'tests.mock_boto3.emr.MockEMRClient.describe_cluster',
            return_value=dict(
                Cluster=dict(
                    Applications=[],
                    Id='j-CLUSTERID',
                    Status=dict(
                        State='TERMINATING',
                        StateChangeReason={},
                    ),
                ),
            ),
        ))

        self.start(patch.object(
            runner, '_check_for_missing_default_iam_roles'))
        self.start(patch.object(
            runner, '_check_for_failed_bootstrap_action',
            side_effect=self.StopTest))

        self.assertRaises(self.StopTest,
                          runner._check_for_job_completion)

        self.assertTrue(runner._check_for_missing_default_iam_roles.called)
        self.assertTrue(runner._check_for_failed_bootstrap_action.called)


class LsBootstrapStderrLogsTestCase(MockBoto3TestCase):

    def setUp(self):
        super(LsBootstrapStderrLogsTestCase, self).setUp()

        self.runner = EMRJobRunner()
        self.log = self.start(patch('mrjob.emr.log'))

        self._ls_emr_bootstrap_stderr_logs = self.start(
            patch('mrjob.emr._ls_emr_bootstrap_stderr_logs'))
        self.runner._stream_bootstrap_log_dirs = Mock()

    def test_basic(self):
        # _ls_bootstrap_stderr_logs() is a very thin wrapper. Just
        # verify that the keyword args get passed through and
        # that logging happens in the right order

        stderr_path = ('s3://bucket/tmp/logs/j-1EE0CL1O7FDXU/node/i-e647eb49/'
                       'bootstrap-actions/1/stderr.gz')

        self._ls_emr_bootstrap_stderr_logs.return_value = [
            dict(
                action_num=0,
                node_id='i-e647eb49',
                path=stderr_path,
            ),
        ]

        results = self.runner._ls_bootstrap_stderr_logs(
            action_num=0,
            node_id='i-e647eb49',
        )

        self.assertFalse(self.log.info.called)

        self.assertEqual(next(results), dict(
            action_num=0,
            node_id='i-e647eb49',
            path=stderr_path,
        ))
        self._ls_emr_bootstrap_stderr_logs.assert_called_once_with(
            self.runner.fs,
            self.runner._stream_bootstrap_log_dirs.return_value,
            action_num=0,
            node_id='i-e647eb49',
        )

        self.assertEqual(self.log.info.call_count, 1)
        self.assertIn(stderr_path, self.log.info.call_args[0][0])

        self.assertRaises(StopIteration, next, results)


class CheckForFailedBootstrapActionTestCase(MockBoto3TestCase):

    def setUp(self):
        super(CheckForFailedBootstrapActionTestCase, self).setUp()

        self.start(patch('mrjob.emr._get_reason'))
        self._check_for_nonzero_return_code = self.start(
            patch('mrjob.emr._check_for_nonzero_return_code',
                  return_value=None))
        self.log = self.start(patch('mrjob.emr.log'))
        self._ls_bootstrap_stderr_logs = self.start(
            patch('mrjob.emr.EMRJobRunner._ls_bootstrap_stderr_logs'))
        self._interpret_emr_bootstrap_stderr = self.start(
            patch('mrjob.emr._interpret_emr_bootstrap_stderr',
                  return_value={}))

        self.runner = EMRJobRunner()

    def test_failed_for_wrong_reason(self):
        self.runner._check_for_failed_bootstrap_action(cluster=Mock())

        self.assertFalse(self._interpret_emr_bootstrap_stderr.called)
        self.assertFalse(self.log.error.called)

    def test_empty_interpretation(self):
        self._check_for_nonzero_return_code.return_value = dict(
            action_num=0, node_id='i-e647eb49')

        self.runner._check_for_failed_bootstrap_action(cluster=Mock())

        self._ls_bootstrap_stderr_logs.assert_called_once_with(
            action_num=0, node_id='i-e647eb49')
        self.assertTrue(self._interpret_emr_bootstrap_stderr.called)

        self.assertFalse(self.log.error.called)

    def test_error(self):
        self._check_for_nonzero_return_code.return_value = dict(
            action_num=0, node_id='i-e647eb49')

        stderr_path = ('s3://bucket/tmp/logs/j-1EE0CL1O7FDXU/node/'
                       'i-e647eb49/bootstrap-actions/1/stderr.gz')

        self._interpret_emr_bootstrap_stderr.return_value = dict(
            errors=[
                dict(
                    action_num=0,
                    node_id='i-e647eb49',
                    task_error=dict(
                        message='BOOM!\n',
                        path=stderr_path,
                    ),
                ),
            ],
            partial=True,
        )

        self.runner._check_for_failed_bootstrap_action(cluster=Mock())

        self._ls_bootstrap_stderr_logs.assert_called_once_with(
            action_num=0, node_id='i-e647eb49')
        self.assertTrue(self._interpret_emr_bootstrap_stderr.called)

        self.assertTrue(self.log.error.called)
        self.assertIn('BOOM!', self.log.error.call_args[0][0])
        self.assertIn(stderr_path, self.log.error.call_args[0][0])

    def test_no_read_logs(self):
        self.runner._opts['read_logs'] = False

        # add a real error to investigate
        self._check_for_nonzero_return_code.return_value = dict(
            action_num=0, node_id='i-e647eb49')

        self.runner._check_for_failed_bootstrap_action(cluster=Mock())

        # should bail out before we call _interpret_emr_bootstrap_stderr()
        self.assertFalse(self._interpret_emr_bootstrap_stderr.called)


class UseSudoOverSshTestCase(MockBoto3TestCase):

    def test_ami_4_3_0_with_ssh_fs(self):
        job = MRTwoStepJob(
            ['-r', 'emr', '--ec2-key-pair-file', '/path/to/EMR.pem',
             '--image-version', '4.3.0']).sandbox()

        with job.make_runner() as runner:
            self.assertTrue(hasattr(runner.fs, 'ssh'))
            self.assertFalse(runner.fs.ssh._sudo)

            self.launch(runner)

            self.assertTrue(runner.fs.ssh._sudo)

    def test_ami_4_2_0_with_ssh_fs(self):

        job = MRTwoStepJob(
            ['-r', 'emr', '--ec2-key-pair-file', '/path/to/EMR.pem',
             '--image-version', '4.2.0']).sandbox()

        with job.make_runner() as runner:
            self.assertTrue(hasattr(runner.fs, 'ssh'))
            self.assertFalse(runner.fs.ssh._sudo)

            self.launch(runner)

            self.assertFalse(runner.fs.ssh._sudo)

    def test_ami_4_3_0_without_ssh_fs(self):
        # just make sure we don't cause an error trying to set up sudo
        # on a nonexistent filesystem
        job = MRTwoStepJob(
            ['-r', 'emr', '--image-version', '4.3.0']).sandbox()

        with job.make_runner() as runner:
            self.assertFalse(hasattr(runner.fs, 'ssh'))

            self.launch(runner)

            self.assertFalse(hasattr(runner.fs, 'ssh'))


class MasterPrivateIPTestCase(MockBoto3TestCase):

    # logic for runner._master_private_ip()

    def test_master_private_ip(self):
        job = MRTwoStepJob(['-r', 'emr'])
        job.sandbox()

        with job.make_runner() as runner:
            self.assertIsNone(runner._master_private_ip())

            self.launch(runner)

            self.assertIsNone(runner._master_private_ip())

            self.simulate_emr_progress(runner.get_cluster_id())
            self.assertIsNotNone(runner._master_private_ip())


class SetUpSSHTunnelTestCase(MockBoto3TestCase):

    def setUp(self, *args):
        super(SetUpSSHTunnelTestCase, self).setUp()

        self.mock_Popen = self.start(patch('mrjob.cloud.Popen'))
        # simulate successfully binding port
        self.mock_Popen.return_value.returncode = None
        self.mock_Popen.return_value.pid = 99999

        self.mock_kill = self.start(patch('os.kill'))

        self.mock_signal = self.start(patch(
            'mrjob.cloud.signal', spec=signal))

    def get_ssh_args(self, *args, **kwargs):
        job_args = [
            '-r', 'emr',
            '--ssh-tunnel',
            '--ec2-key-pair', 'EMR',
            '--ec2-key-pair-file', '/path/to/EMR.pem'] + list(args)

        job = MRTwoStepJob(job_args)
        job.sandbox()

        with job.make_runner() as runner:
            self.launch(runner)

            cluster_id = runner.get_cluster_id()

            cluster = self.mock_emr_clusters[cluster_id]
            while cluster['Status']['State'] in ('STARTING', 'BOOTSTRAPPING'):
                self.simulate_emr_progress(cluster_id)

            runner._set_up_ssh_tunnel()

            ssh_args = self.mock_Popen.call_args[0][0]

            if kwargs.get('assert_tunnel_failed'):
                self.assertFalse(runner._ssh_proc)

            return ssh_args

    def parse_ssh_args(self, ssh_args):
        local_port, remote_host, remote_port = (
            ssh_args[ssh_args.index('-L') + 1].split(':'))

        local_port = int(local_port)
        remote_port = int(remote_port)

        user, host = ssh_args[-1].split('@')

        return dict(
            host=host,
            local_port=local_port,
            remote_host=remote_host,
            remote_port=remote_port,
            user=user)

    def test_basic(self):
        # test things that don't depend on AMIs
        ssh_args = self.get_ssh_args()
        params = self.parse_ssh_args(ssh_args)

        self.assertEqual(params['user'], 'hadoop')
        self.assertNotEqual(params['host'], params['remote_host'])

        self.assertEqual(self.mock_Popen.call_count, 1)

        self.assertNotIn('-g', ssh_args)
        self.assertNotIn('-4', ssh_args)

        self.mock_kill.assert_called_once_with(
            self.mock_Popen.return_value.pid,
            self.mock_signal.SIGKILL)

    def test_no_sigkill(self):
        del self.mock_signal.SIGKILL

        # launch and shut down mock runner
        self.parse_ssh_args(self.get_ssh_args())

        self.mock_kill.assert_called_once_with(
            self.mock_Popen.return_value.pid,
            self.mock_signal.SIGABRT)

    def test_2_x_ami(self):
        ssh_args = self.get_ssh_args('--image-version', '2.4.11')
        params = self.parse_ssh_args(ssh_args)

        self.assertEqual(params['remote_port'], 9100)
        self.assertEqual(params['remote_host'], 'localhost')

    def test_3_x_ami(self):
        ssh_args = self.get_ssh_args('--image-version', '3.11.0')
        params = self.parse_ssh_args(ssh_args)

        self.assertEqual(params['remote_port'], 9026)
        self.assertEqual(len(params['remote_host'].split('.')), 4)

    def test_4_x_ami(self):
        ssh_args = self.get_ssh_args('--image-version', '4.7.2')
        params = self.parse_ssh_args(ssh_args)

        self.assertEqual(params['remote_port'], 8088)
        self.assertEqual(len(params['remote_host'].split('.')), 4)

    def test_ssh_tunnel_is_open(self):
        # this is the same on all AMIs
        ssh_args = self.get_ssh_args('--ssh-tunnel-is-open')

        self.assertIn('-g', ssh_args)
        self.assertIn('-4', ssh_args)

    def test_ssh_bind_ports(self):
        ssh_args = self.get_ssh_args('--ssh-bind-ports', '12345')
        params = self.parse_ssh_args(ssh_args)

        self.assertEqual(params['local_port'], 12345)

    def test_retry_ports(self):
        returncodes = [None, 255, 255]  # in reverse order

        def popen_side_effect(*args, **kwargs):
            return_value = Mock()
            return_value.pid = 99999
            return_value.returncode = returncodes.pop()
            return return_value

        self.mock_Popen.side_effect = popen_side_effect

        self.start(patch('mrjob.emr.EMRJobRunner._pick_ssh_bind_ports',
                   return_value=[10001, 10002, 10003, 10004]))

        ssh_args = self.get_ssh_args()
        params = self.parse_ssh_args(ssh_args)

        self.assertEqual(self.mock_Popen.call_count, 3)
        self.assertEqual(params['local_port'], 10003)

    def test_missing_ssh_binary(self):
        # tests #1474
        self.mock_Popen.side_effect = OSError(2, 'No such file or directory')

        self.get_ssh_args(assert_tunnel_failed=True)

    def test_other_popen_error(self):
        self.mock_Popen.side_effect = NotImplementedError()

        self.assertRaises(NotImplementedError, self.get_ssh_args)


class UsesSparkTestCase(MockBoto3TestCase):

    def test_default(self):
        job = MRTwoStepJob(['-r', 'emr'])
        job.sandbox()

        with job.make_runner() as runner:
            self.assertFalse(runner._uses_spark())
            self.assertFalse(runner._has_spark_steps())
            self.assertFalse(runner._has_spark_install_bootstrap_action())
            self.assertFalse(runner._has_spark_application())
            self.assertFalse(runner._opts['bootstrap_spark'])

    def test_spark_step(self):
        job = MRNullSpark(['-r', 'emr'])
        job.sandbox()

        with job.make_runner() as runner:
            self.assertTrue(runner._uses_spark())
            self.assertTrue(runner._has_spark_steps())

    def test_spark_script_step(self):
        job = MRSparkScript(['-r', 'emr'])
        job.sandbox()

        with job.make_runner() as runner:
            self.assertTrue(runner._uses_spark())
            self.assertTrue(runner._has_spark_steps())

    def test_streaming_and_spark_steps(self):
        job = MRStreamingAndSpark(['-r', 'emr'])
        job.sandbox()

        with job.make_runner() as runner:
            self.assertTrue(runner._uses_spark())
            self.assertTrue(runner._has_spark_steps())

    def test_s3_spark_install_bootstrap_action(self):
        job = MRTwoStepJob([
            '-r', 'emr',
            '--bootstrap-action',
            's3://support.elasticmapreduce/spark/install-spark',
        ])
        job.sandbox()

        with job.make_runner() as runner:
            self.assertTrue(runner._uses_spark())
            self.assertTrue(runner._has_spark_install_bootstrap_action())

    def test_file_spark_install_bootstrap_action(self):
        job = MRTwoStepJob([
            '-r', 'emr',
            '--bootstrap-action',
            'file:///usr/share/aws/emr/install-spark/install-spark',
        ])
        job.sandbox()

        with job.make_runner() as runner:
            self.assertTrue(runner._uses_spark())
            self.assertTrue(runner._has_spark_install_bootstrap_action())

    def test_s3_ganglia_install_bootstrap_action(self):
        job = MRTwoStepJob([
            '-r', 'emr',
            '--bootstrap-action',
            's3://beta.elasticmapreduce/bootstrap-actions/install-ganglia',
        ])

        job.sandbox()

        with job.make_runner() as runner:
            self.assertFalse(runner._uses_spark())
            self.assertFalse(runner._has_spark_install_bootstrap_action())

    def test_s3_ganglia_and_spark_bootstrap_actions(self):
        job = MRTwoStepJob([
            '-r', 'emr',
            '--bootstrap-action',
            's3://support.elasticmapreduce/spark/install-spark',
            's3://beta.elasticmapreduce/bootstrap-actions/install-ganglia',
        ])
        job.sandbox()

        with job.make_runner() as runner:
            self.assertTrue(runner._uses_spark())
            self.assertTrue(runner._has_spark_install_bootstrap_action())

    def test_spark_application(self):
        job = MRTwoStepJob(['-r', 'emr',
                            '--image-version', '4.0.0',
                            '--application', 'Spark'])
        job.sandbox()

        with job.make_runner() as runner:
            self.assertTrue(runner._uses_spark())
            self.assertTrue(runner._has_spark_application())

    def test_spark_application_lowercase(self):
        job = MRTwoStepJob(['-r', 'emr',
                            '--image-version', '4.0.0',
                            '--application', 'spark'])
        job.sandbox()

        with job.make_runner() as runner:
            self.assertTrue(runner._uses_spark())
            self.assertTrue(runner._has_spark_application())

    def test_other_application(self):
        job = MRTwoStepJob(['-r', 'emr',
                            '--image-version', '4.0.0',
                            '--application', 'Mahout'])
        job.sandbox()

        with job.make_runner() as runner:
            self.assertFalse(runner._uses_spark())
            self.assertFalse(runner._has_spark_application())

    def test_spark_and_other_application(self):
        job = MRTwoStepJob(['-r', 'emr',
                            '--image-version', '4.0.0',
                            '--applications', 'Mahout,Spark'])
        job.sandbox()

        with job.make_runner() as runner:
            self.assertTrue(runner._uses_spark())
            self.assertTrue(runner._has_spark_application())

    def test_bootstrap_spark(self):
        # tests #1465
        job = MRTwoStepJob(['-r', 'emr', '--bootstrap-spark'])
        job.sandbox()

        with job.make_runner() as runner:
            self.assertTrue(runner._uses_spark())
            self.assertTrue(runner._opts['bootstrap_spark'])

    def test_ignores_new_supported_products_api_param(self):
        job = MRTwoStepJob(['-r', 'emr',
                            '--emr-api-param',
                            'NewSupportedProducts.member.1.Name=spark'])
        job.sandbox()

        with job.make_runner() as runner:
            self.assertFalse(runner._uses_spark())
            self.assertFalse(runner._has_spark_application())

    def test_ignores_application_api_param(self):
        job = MRTwoStepJob(['-r', 'emr',
                            '--image-version', '4.0.0',
                            '--emr-api-param',
                            'Application.member.1.Name=Spark'])
        job.sandbox()

        with job.make_runner() as runner:
            self.assertFalse(runner._uses_spark())
            self.assertFalse(runner._has_spark_application())


class SparkPyFilesTestCase(MockBoto3TestCase):

    def setUp(self):
        super(SparkPyFilesTestCase, self).setUp()

        # so we don't need to start a (mock) cluster
        self.start(patch('mrjob.emr.EMRJobRunner.get_hadoop_version',
                         return_value='2'))

    def test_eggs(self):
        egg1_path = self.makefile('dragon.egg')
        egg2_path = self.makefile('horton.egg')

        job = MRNullSpark([
            '-r', 'emr',
            '--py-files', '%s,%s' % (egg1_path, egg2_path)])
        job.sandbox()

        with job.make_runner() as runner:
            runner._add_job_files_for_upload()

            # we don't use py_files to bootstrap mrjob
            self.assertEqual(
                runner._py_files(),
                [egg1_path, egg2_path]
            )

            # in the cloud, we need to upload py_files to cloud storage
            self.assertIn(egg1_path, runner._upload_mgr.path_to_uri())
            self.assertIn(egg2_path, runner._upload_mgr.path_to_uri())

            egg_uris = '%s,%s' % (runner._upload_mgr.uri(egg1_path),
                                  runner._upload_mgr.uri(egg2_path))

            self.assertIn(egg_uris, runner._spark_submit_args(0))


class TestClusterSparkSupportWarning(MockBoto3TestCase):

    def test_okay(self):
        job = MRNullSpark(['-r', 'emr', '--image-version', '4.0.0'])
        job.sandbox()

        with job.make_runner() as runner:
            self.launch(runner)

            message = runner._cluster_spark_support_warning()
            self.assertIsNone(message)

    def test_no_python_3(self):
        job = MRNullSpark(['-r', 'emr', '--image-version', '3.11.0'])
        job.sandbox()

        with job.make_runner() as runner:
            self.launch(runner)

            message = runner._cluster_spark_support_warning()
            self.assertIsNotNone(message)
            # this version of Spark is bad for different reasons, depending
            # on Python version
            if PY2:
                self.assertIn('old version of Spark', message)
            else:
                self.assertIn('Python 3', message)
            self.assertIn('4.0.0', message)

    def test_too_old(self):
        job = MRNullSpark(['-r', 'emr', '--image-version', '3.7.0'])
        job.sandbox()

        with job.make_runner() as runner:
            self.launch(runner)

            message = runner._cluster_spark_support_warning()
            self.assertIsNotNone(message)
            self.assertIn('support Spark', message)
            self.assertNotIn('Python 3', message)
            # should suggest an AMI that works with this version of Python
            if PY2:
                self.assertIn('3.8.0', message)
            else:
                self.assertIn('4.0.0', message)

    def test_master_instance_too_small(self):
        job = MRNullSpark(['-r', 'emr', '--image-version', '4.0.0',
                           '--num-core-instances', '2',
                           '--core-instance-type', 'm1.medium'])
        job.sandbox()

        with job.make_runner() as runner:
            self.launch(runner)

            message = runner._cluster_spark_support_warning()
            self.assertIsNotNone(message)
            self.assertIn('too small', message)
            self.assertIn('stall', message)

    def test_core_instances_too_small(self):
        job = MRNullSpark(['-r', 'emr', '--image-version', '4.0.0',
                           '--num-core-instances', '2',
                           '--core-instance-type', 'm1.medium'])
        job.sandbox()

        with job.make_runner() as runner:
            self.launch(runner)

            message = runner._cluster_spark_support_warning()
            self.assertIsNotNone(message)
            self.assertIn('too small', message)
            self.assertIn('stall', message)

    def test_task_instances_too_small(self):
        job = MRNullSpark(['-r', 'emr', '--image-version', '4.0.0',
                           '--num-core-instances', '2',
                           '--core-instance-type', 'm1.large',
                           '--num-task-instances', '2',
                           '--task-instance-type', 'm1.medium'])
        job.sandbox()

        with job.make_runner() as runner:
            self.launch(runner)

            message = runner._cluster_spark_support_warning()
            self.assertIsNotNone(message)
            self.assertIn('too small', message)
            self.assertIn('stall', message)

    def test_sole_master_instance_too_small(self):
        job = MRNullSpark(['-r', 'emr', '--image-version', '4.0.0',
                           '--master-instance-type', 'm1.medium'])
        job.sandbox()

        with job.make_runner() as runner:
            self.launch(runner)

            message = runner._cluster_spark_support_warning()
            self.assertIsNotNone(message)
            self.assertIn('too small', message)
            self.assertIn('stall', message)

    def test_okay_with_core_instances_and_small_master(self):
        job = MRNullSpark(['-r', 'emr', '--image-version', '4.0.0',
                           '--num-core-instances', '2',
                           '--master-instance-type', 'm1.medium'])
        job.sandbox()

        with job.make_runner() as runner:
            self.launch(runner)

            message = runner._cluster_spark_support_warning()
            self.assertIsNone(message)

    def test_instance_fleet_okay(self):
        instance_fleets = [dict(
            InstanceFleetType='MASTER',
            InstanceTypeConfigs=[dict(InstanceType='m1.large')],
            TargetOnDemandCapacity=1)]

        job = MRNullSpark(
            ['-r', 'emr', '--instance-fleets', json.dumps(instance_fleets)])
        job.sandbox()

        with job.make_runner() as runner:
            self.launch(runner)

            message = runner._cluster_spark_support_warning()
            self.assertIsNone(message)

    def test_instance_fleet_sole_master_too_small(self):
        instance_fleets = [dict(
            InstanceFleetType='MASTER',
            InstanceTypeConfigs=[dict(InstanceType='m1.medium')],
            TargetOnDemandCapacity=1)]

        job = MRNullSpark(
            ['-r', 'emr', '--instance-fleets', json.dumps(instance_fleets)])
        job.sandbox()

        with job.make_runner() as runner:
            self.launch(runner)

            message = runner._cluster_spark_support_warning()
            self.assertIsNotNone(message)
            self.assertIn('too small', message)
            self.assertIn('stall', message)

    def test_instance_fleet_core_instances_too_small(self):
        instance_fleets = [
            dict(
                InstanceFleetType='MASTER',
                InstanceTypeConfigs=[dict(InstanceType='m1.large')],
                TargetOnDemandCapacity=1,
            ),
            dict(
                InstanceFleetType='CORE',
                InstanceTypeConfigs=[dict(InstanceType='m1.medium')],
                TargetOnDemandCapacity=1,
            ),
        ]

        job = MRNullSpark(
            ['-r', 'emr', '--instance-fleets', json.dumps(instance_fleets)])
        job.sandbox()

        with job.make_runner() as runner:
            self.launch(runner)

            message = runner._cluster_spark_support_warning()
            self.assertIsNotNone(message)
            self.assertIn('too small', message)
            self.assertIn('stall', message)

    def test_instance_fleet_some_instances_too_small(self):
        instance_fleets = [dict(
            InstanceFleetType='MASTER',
            InstanceTypeConfigs=[
                dict(InstanceType='m1.medium'),
                dict(InstanceType='m1.large'),
                dict(InstanceType='c1.xlarge'),
            ],
            TargetOnDemandCapacity=1)]

        job = MRNullSpark(
            ['-r', 'emr', '--instance-fleets', json.dumps(instance_fleets)])
        job.sandbox()

        with job.make_runner() as runner:
            self.launch(runner)

            message = runner._cluster_spark_support_warning()
            self.assertIsNotNone(message)
            self.assertIn('too small', message)
            self.assertIn('stall', message)

    def test_instance_fleet_okay_with_core_instances_and_small_master(self):
        instance_fleets = [
            dict(
                InstanceFleetType='MASTER',
                InstanceTypeConfigs=[dict(InstanceType='m1.medium')],
                TargetOnDemandCapacity=1,
            ),
            dict(
                InstanceFleetType='CORE',
                InstanceTypeConfigs=[dict(InstanceType='m1.large')],
                TargetOnDemandCapacity=1,
            ),
        ]

        job = MRNullSpark(
            ['-r', 'emr', '--instance-fleets', json.dumps(instance_fleets)])
        job.sandbox()

        with job.make_runner() as runner:
            self.launch(runner)

            message = runner._cluster_spark_support_warning()
            self.assertIsNone(message)


class ImageVersionGteTestCase(MockBoto3TestCase):

    def test_image_version(self):
        runner = EMRJobRunner(image_version='3.7.0')

        self.assertTrue(runner._image_version_gte('3'))
        self.assertTrue(runner._image_version_gte('3.7.0'))
        self.assertFalse(runner._image_version_gte('3.8.0'))

    def test_release_label(self):
        runner = EMRJobRunner(release_label='emr-4.8.2')

        self.assertTrue(runner._image_version_gte('4'))
        self.assertTrue(runner._image_version_gte('4.6.0'))
        self.assertTrue(runner._image_version_gte('4.8.2'))
        self.assertFalse(runner._image_version_gte('4.9.0'))
        self.assertFalse(runner._image_version_gte('5'))

    def test_release_label_hides_image_version(self):
        runner = EMRJobRunner(image_version='3.7.0',
                              release_label='emr-4.8.2')

        self.assertTrue(runner._image_version_gte('4'))
        self.assertTrue(runner._image_version_gte('4.6.0'))
        self.assertTrue(runner._image_version_gte('4.8.2'))
        self.assertFalse(runner._image_version_gte('5'))


class SparkMasterAndDeployModeTestCase(MockBoto3TestCase):

    def test_default(self):
        mr_job = MRNullSpark(['-r', 'emr'])
        mr_job.sandbox()

        with mr_job.make_runner() as runner:
            # patch this so we don't have to start a (mock) cluster
            self.start(patch('mrjob.emr.EMRJobRunner.get_hadoop_version',
                             return_value='2'))

            self.assertIn(
                cmd_line(['--master', 'yarn', '--deploy-mode', 'cluster']),
                cmd_line(runner._spark_submit_args(0))
            )

    def test_spark_master_and_deploy_mode_are_hard_coded(self):
        runner = EMRJobRunner()

        # these can't be configured
        self.assertNotIn('spark_master', runner._opts)
        self.assertNotIn('spark_deploy_mode', runner._opts)


class SSHWorkerHostsTestCase(MockBoto3TestCase):

    def _ssh_worker_hosts(self, *args):
        mr_job = MRTwoStepJob(['-r', 'emr'] + list(args))
        mr_job.sandbox()

        with mr_job.make_runner() as runner:
            runner.run()

            return runner._ssh_worker_hosts()

    def test_ignore_master(self):
        self.assertEqual(len(self._ssh_worker_hosts()), 0)

    def test_include_core_nodes(self):
        self.assertEqual(
            len(self._ssh_worker_hosts('--num-core-instances', '2')),
            2)

    def test_include_task_nodes(self):
        self.assertEqual(
            len(self._ssh_worker_hosts('--num-core-instances', '2',
                                       '--num-task-instances', '3')),
            5)


class BadBashWorkaroundTestCase(MockBoto3TestCase):
    # regression test for 1548

    def _test_sh_bin(self, image_version, expected_bin, expected_pre_commands):
        cookie_jar = self.makefile('cookie.jar')

        job = MRTwoStepJob(['-r', 'emr', '--image-version', image_version,
                            '--libjars', cookie_jar])
        job.sandbox()

        def check_script(path):
            self.assertTrue(path)
            with open(path) as script:
                lines = list(script)
                self.assertEqual(lines[0].strip(),
                                 '#!%s' % cmd_line(expected_bin))
                # everything up to first newline is a pre-command
                pre_commands = []
                for line in lines[1:]:
                    cmd = line.strip()
                    if not cmd:
                        break
                    pre_commands.append(cmd)

                self.assertEqual(pre_commands, expected_pre_commands)

        with job.make_runner() as runner:
            runner.run()

            self.assertEqual(runner._sh_bin(), expected_bin)
            self.assertEqual(runner._sh_pre_commands(), expected_pre_commands)

            check_script(runner._master_bootstrap_script_path)
            check_script(runner._master_node_setup_script_path)

    def test_good_bash(self):
        self._test_sh_bin('5.0.0', ['/bin/sh', '-ex'], [])

    def test_bad_bash(self):
        self._test_sh_bin('5.2.0', ['/bin/sh', '-x'], ['set -e'])


class LogProgressTestCase(MockBoto3TestCase):

    def setUp(self):
        super(LogProgressTestCase, self).setUp()

        self._progress_html_from_tunnel = self.start(patch(
            'mrjob.emr.EMRJobRunner._progress_html_from_tunnel'))
        self._progress_html_over_ssh = self.start(patch(
            'mrjob.emr.EMRJobRunner._progress_html_over_ssh'))

        self._parse_progress_from_job_tracker = self.start(patch(
            'mrjob.emr._parse_progress_from_job_tracker',
            return_value=(100, 50)))

        self._parse_progress_from_resource_manager = self.start(patch(
            'mrjob.emr._parse_progress_from_resource_manager',
            return_value=61.3))

        self.log = self.start(patch('mrjob.emr.log'))

        # don't clean up our mock cluster; this causes unwanted logging
        self.start(patch('mrjob.emr.EMRJobRunner.cleanup'))

    def _launch_and_log_progress(self, *args):
        job = MRTwoStepJob(['-r', 'emr'] + list(args))
        job.sandbox()

        with job.make_runner() as runner:
            self.launch(runner)
            self.log.info.reset_mock()

            runner._log_step_progress()

    def test_default(self):
        # by default, we fetch progress from the resource manager, through
        # the SSH tunnel
        self._launch_and_log_progress()

        self.log.info.assert_called_once_with('    61.3% complete')

        self.assertTrue(self._progress_html_from_tunnel.called)
        self.assertFalse(self._progress_html_over_ssh.called)

        self.assertFalse(self._parse_progress_from_job_tracker.called)
        self._parse_progress_from_resource_manager.assert_called_once_with(
            self._progress_html_from_tunnel.return_value)

    def test_fallback_to_direct_ssh(self):
        self._progress_html_from_tunnel.return_value = None

        self._launch_and_log_progress()

        self.log.info.assert_called_once_with('    61.3% complete')

        self.assertTrue(self._progress_html_from_tunnel.called)
        self.assertTrue(self._progress_html_over_ssh.called)

        self.assertFalse(self._parse_progress_from_job_tracker.called)
        self._parse_progress_from_resource_manager.assert_called_once_with(
            self._progress_html_over_ssh.return_value)

    def test_no_progress_available(self):
        self._progress_html_from_tunnel.return_value = None
        self._progress_html_over_ssh.return_value = None

        self._launch_and_log_progress()

        self.assertFalse(self.log.info.called)

        self.assertTrue(self._progress_html_from_tunnel.called)
        self.assertTrue(self._progress_html_over_ssh.called)

        self.assertFalse(self._parse_progress_from_job_tracker.called)
        self.assertFalse(self._parse_progress_from_resource_manager.called)

    def test_use_job_tracker_on_2_x_amis(self):
        # by default, we fetch progress from the resource manager, through
        # the SSH tunnel
        self._launch_and_log_progress('--image-version', '2.4.9')

        self.log.info.assert_called_once_with('   map 100% reduce  50%')

        self.assertTrue(self._progress_html_from_tunnel.called)
        self.assertFalse(self._progress_html_over_ssh.called)

        self._parse_progress_from_job_tracker.assert_called_once_with(
            self._progress_html_from_tunnel.return_value)
        self.assertFalse(self._parse_progress_from_resource_manager.called)


class ProgressHtmlFromTunnelTestCase(MockBoto3TestCase):

    MOCK_TUNNEL_URL = 'http://foohost:12345/cluster'

    def setUp(self):
        super(ProgressHtmlFromTunnelTestCase, self).setUp()

        self.urlopen = self.start(patch('mrjob.emr.urlopen'))

        self.log = self.start(patch('mrjob.emr.log'))

        # don't clean up our mock cluster; this causes unwanted logging
        self.start(patch('mrjob.emr.EMRJobRunner.cleanup'))

    def _launch_and_get_progress_html(self, ssh_tunnel=True):
        job = MRTwoStepJob(['-r', 'emr'])
        job.sandbox()

        with job.make_runner() as runner:
            self.launch(runner)
            if ssh_tunnel:
                runner._ssh_tunnel_url = self.MOCK_TUNNEL_URL

            self.log.debug.reset_mock()

            return runner._progress_html_from_tunnel()

    def test_no_tunnel(self):
        self.assertIsNone(self._launch_and_get_progress_html(ssh_tunnel=False))

        self.assertFalse(self.urlopen.called)

    def test_tunnel(self):
        html = self._launch_and_get_progress_html()

        self.urlopen.assert_called_once_with(self.MOCK_TUNNEL_URL)
        self.assertTrue(self.urlopen.return_value.read.called)

        self.assertEqual(html, self.urlopen.return_value.read.return_value)

        self.assertTrue(self.urlopen.return_value.close.called)

    def test_urlopen_exception(self):
        self.urlopen.side_effect = Exception('BOOM')

        self.assertIsNone(self._launch_and_get_progress_html())

        self.urlopen.assert_called_once_with(self.MOCK_TUNNEL_URL)
        self.assertFalse(self.urlopen.return_value.read.called)

        self.assertFalse(self.urlopen.return_value.close.called)

    def test_urlopen_read_exception(self):
        self.urlopen.return_value.read.side_effect = Exception('BOOM')

        self.assertIsNone(self._launch_and_get_progress_html())

        self.urlopen.assert_called_once_with(self.MOCK_TUNNEL_URL)
        self.assertTrue(self.urlopen.return_value.read.called)

        self.assertTrue(self.urlopen.return_value.close.called)


class ProgressHtmlOverSshTestCase(MockBoto3TestCase):

    MOCK_MASTER = 'mockmaster'
    MOCK_JOB_TRACKER_URL = 'http://1.2.3.4:8088/cluster'

    MOCK_EC2_KEY_PAIR_FILE = 'mock.pem'

    def setUp(self):
        super(ProgressHtmlOverSshTestCase, self).setUp()

        self._ssh_run = self.start(patch('mrjob.fs.ssh.SSHFilesystem._ssh_run',
                                         return_value=(Mock(), Mock())))

        self._address_of_master = self.start(patch(
            'mrjob.emr.EMRJobRunner._address_of_master',
            return_value=self.MOCK_MASTER))

        self._job_tracker_url = self.start(patch(
            'mrjob.emr.EMRJobRunner._job_tracker_url',
            return_value=self.MOCK_JOB_TRACKER_URL))

    def _launch_and_get_progress_html(self, *args):
        job = MRTwoStepJob(
            ['-r', 'emr', '--ec2-key-pair-file', self.MOCK_EC2_KEY_PAIR_FILE] +
            list(args))
        job.sandbox()

        with job.make_runner() as runner:
            self.launch(runner)
            return runner._progress_html_over_ssh()

    def test_default(self):
        html = self._launch_and_get_progress_html()

        self.assertIsNotNone(html)
        self._ssh_run.assert_called_once_with(
            self.MOCK_MASTER,
            ['curl', self.MOCK_JOB_TRACKER_URL])

        self.assertEqual(html, self._ssh_run.return_value[0])

    def test_no_master_node(self):
        self._address_of_master.return_value = None

        self.assertIsNone(self._launch_and_get_progress_html())

        self.assertFalse(self._ssh_run.called)

    def test_empty_ssh_bin_means_default(self):
        html = self._launch_and_get_progress_html('--ssh-bin', '')

        self.assertIsNotNone(html)
        self._ssh_run.assert_called_once_with(
            self.MOCK_MASTER,
            ['curl', self.MOCK_JOB_TRACKER_URL])

        self.assertEqual(html, self._ssh_run.return_value[0])

    def test_no_key_pair_file(self):
        self.assertIsNone(self._launch_and_get_progress_html(
            '--ec2-key-pair-file', ''))

        self.assertFalse(self._ssh_run.called)

    def test_ssh_run_exception(self):
        self._ssh_run.side_effect = Exception('BOOM')

        self.assertIsNone(self._launch_and_get_progress_html())

        self.assertTrue(self._ssh_run.called)


class EMRCredentialsObfuscationTestCase(MockBoto3TestCase):

    def get_debug_printout(self, **opts):
        with patch('mrjob.runner.log') as log:
            # debug printout happens in constructor
            EMRJobRunner(**opts)

            return ''.join(a[0] + '\n' for a, kw in log.debug.call_args_list)

    def test_non_obfuscated_option_on_emr(self):
        printout = self.get_debug_printout(owner='dave')

        self.assertIn("'owner'", printout)
        self.assertIn("'dave'", printout)

    def test_aws_access_key_id(self):
        printout = self.get_debug_printout(
            aws_access_key_id='AKIATOPQUALITYSALESEVENT')

        self.assertIn("'aws_access_key_id'", printout)
        self.assertIn("'...VENT'", printout)

    def test_aws_access_key_id_with_wrong_type(self):
        printout = self.get_debug_printout(
            aws_access_key_id=['AKIATOPQUALITYSALESEVENT'])

        self.assertIn("'aws_access_key_id'", printout)
        self.assertNotIn('VENT', printout)
        self.assertIn("'...'", printout)

    def test_aws_secret_access_key(self):
        printout = self.get_debug_printout(
            aws_secret_access_key='PASSWORD')

        self.assertIn("'aws_secret_access_key'", printout)
        self.assertNotIn('PASSWORD', printout)
        self.assertIn("'...'", printout)

    def test_aws_session_token(self):
        printout = self.get_debug_printout(aws_session_token='TOKEN')

        self.assertIn("'aws_session_token'", printout)
        self.assertNotIn('TOKEN', printout)
        self.assertIn("'...'", printout)

    def test_dont_obfuscate_empty_opts(self):
        printout = self.get_debug_printout()

        self.assertNotIn("'...'", printout)
        self.assertIn("'aws_access_key_id'", printout)
        self.assertIn("'aws_secret_access_key'", printout)
        self.assertIn("'aws_session_token'", printout)


class CheckInputPathsTestCase(MockBoto3TestCase):

    def setUp(self):
        super(CheckInputPathsTestCase, self).setUp()

        # stop at _run()
        self.start(patch('mrjob.emr.EMRJobRunner._run',
                         side_effect=StopIteration))

        # this assumes we really ran the job
        self.cleanup = self.start(patch('mrjob.emr.EMRJobRunner.cleanup'))

    def test_existing_s3_path(self):
        self.add_mock_s3_data({'walrus': {'data/foo': b'foo\n'}})

        job = MRTwoStepJob(['-r', 'emr', 's3://walrus/data/foo'])

        with job.make_runner() as runner:
            self.assertRaises(StopIteration, runner.run)

    def test_existing_s3_dir(self):
        self.add_mock_s3_data({'walrus': {'data/one': b'one\n',
                                          'data/two': b'two\n'}})

        job = MRTwoStepJob(['-r', 'emr', 's3://walrus/data/'])

        with job.make_runner() as runner:
            self.assertRaises(StopIteration, runner.run)

    def test_s3_path_archived_in_glacier(self):
        self.add_mock_s3_data(
            {'walrus': {'data/foo': b'foo\n'}}, storage_class='GLACIER')

        job = MRTwoStepJob(['-r', 'emr', 's3://walrus/data/foo'])

        with job.make_runner() as runner:
            self.assertRaises(IOError, runner.run)

    def test_s3_path_being_restored_from_glacier(self):
        # should fail: a restore request doesn't make something available
        self.add_mock_s3_data(
            {'walrus': {'data/foo': b'foo\n'}},
            storage_class='GLACIER',
            restore='ongoing-request="true"')

        job = MRTwoStepJob(['-r', 'emr', 's3://walrus/data/foo'])

        with job.make_runner() as runner:
            self.assertRaises(IOError, runner.run)

    def test_s3_path_restored_from_glacier(self):
        # should succeed
        self.add_mock_s3_data(
            {'walrus': {'data/foo': b'foo\n'}},
            storage_class='GLACIER',
            restore=('ongoing-request="false",'
                     ' expiry-date="Tue, May 23, 3030 00:00:00 GMT'))

        job = MRTwoStepJob(['-r', 'emr', 's3://walrus/data/foo'])

        with job.make_runner() as runner:
            self.assertRaises(StopIteration, runner.run)

    def test_all_paths_for_glacier_status(self):
        self.add_mock_s3_data({'walrus': {'data/one': b'one\n'}})
        self.add_mock_s3_data({'walrus': {'data/two': b'two\n'}},
                              storage_class='GLACIER')

        job = MRTwoStepJob(['-r', 'emr', 's3://walrus/data/'])

        with job.make_runner() as runner:
            self.assertRaises(IOError, runner.run)

    def test_nonexistent_s3_path(self):
        job = MRTwoStepJob(['-r', 'emr', 's3://walrus/data/foo'])

        with job.make_runner() as runner:
            self.assertRaises(IOError, runner.run)

    def test_dont_check_input_path(self):
        job = MRTwoStepJob(['-r', 'emr', 's3://walrus/data/foo',
                            '--no-check-input-paths'])

        with job.make_runner() as runner:
            self.assertRaises(StopIteration, runner.run)

    def test_other_uri(self):
        job = MRTwoStepJob(['-r', 'emr', 'hdfs:///path/to/input/'])

        # no way to check hdfs://, ignore
        with job.make_runner() as runner:
            self.assertRaises(StopIteration, runner.run)


class CheckClusterEveryTestCase(MockBoto3TestCase):

    def test_command_line_option(self):
        # regression test for #1664
        job = MRTwoStepJob(['-r', 'emr', '--check-cluster-every', '5.0'])
        job.sandbox()

        with job.make_runner() as runner:
            runner.run()


class EMRInputManifestTestCase(InlineInputManifestTestCase, MockBoto3TestCase):

    RUNNER = 'emr'

    def test_input_manifest(self):
        p = JSONProtocol()

        output_lines = [p.write(k, v) + b'\n'
                        for k, v in self.EXPECTED_OUTPUT.items()]
        self.mock_emr_output = {('j-MOCKCLUSTER0', 1): output_lines}

        super(EMRInputManifestTestCase, self).test_input_manifest()

        cluster = self.mock_emr_clusters['j-MOCKCLUSTER0']
        first_step_cmd = cmd_line(cluster['_Steps'][0]['Config']['Args'])

        # verify that the correct input format was set
        self.assertIn(
            '-inputformat org.apache.hadoop.mapred.lib.NLineInputFormat',
            first_step_cmd)

        # verify that the input manfiest was used
        self.assertIn('input-manifest.txt', first_step_cmd)


class EMRClientBackoffTest(MockBoto3TestCase):
    """Test backoff behavior of EMR client on transient errors."""
    # this tests #1799

    # don't set check_cluster_every to 0; we mock out time.sleep() instead
    MRJOB_CONF_CONTENTS = {}

    def setUp(self):
        super(EMRClientBackoffTest, self).setUp()

        # don't actually wait between retries
        self.sleep = self.start(patch('time.sleep'))

        # make list_clusters give one transient error before returning
        self.list_clusters = self.start(patch(
            'tests.mock_boto3.emr.MockEMRClient.list_clusters',
            side_effect=[
                socket.error(104, 'Connection reset by peer'),
                dict(Clusters=[])
            ]))

    def _test_backoff(self, expected_backoff, **runner_kwargs):
        runner = EMRJobRunner(**runner_kwargs)
        emr_client = runner.make_emr_client()

        self.assertEqual(emr_client.list_clusters()['Clusters'], [])
        self.sleep.assert_called_with(expected_backoff)

    def test_default_backoff(self):
        self._test_backoff(20)  # default value of emr_backoff

<<<<<<< HEAD
    def test_large_emr_backoff(self):
        self._test_backoff(1000, emr_backoff=1000)
=======
    def test_small_check_cluster_every(self):
        # minimum backoff is always 20
        self._test_backoff(20, check_cluster_every=1)


class LogAddressOfMasterTestCase(MockBoto3TestCase):
    """Test that we log the address of the master node."""

    def setUp(self):
        super(LogAddressOfMasterTestCase, self).setUp()

        self.log = self.start(patch('mrjob.emr.log'))

    def _num_times_address_of_master_logged(self):
        return sum(1 for args, kwargs in self.log.info.call_args_list
                   if args[0].strip().startswith('master node is '))

    def test_basic(self):
        job = MRTwoStepJob(['-r', 'emr'])
        job.sandbox()

        with job.make_runner() as runner:
            runner.run()

        self.assertEqual(self._num_times_address_of_master_logged(), 1)

    def test_pooled_cluster(self):
        job1 = MRTwoStepJob(['-r', 'emr', '--pool-clusters'])
        job1.sandbox()
        with job1.make_runner() as runner:
            runner.run()

        self.log.info.reset_mock()

        job2 = MRTwoStepJob(['-r', 'emr', '--pool-clusters'])
        job2.sandbox()
        with job2.make_runner() as runner:
            runner.run()

        self.assertEqual(self._num_times_address_of_master_logged(), 1)

    def test_relaunch_pooled_cluster(self):
        job1 = MRTwoStepJob(['-r', 'emr', '--pool-clusters'])
        job1.sandbox()
        with job1.make_runner() as runner:
            runner.run()
            cluster_id = runner.get_cluster_id()

        self.log.info.reset_mock()

        self.mock_emr_self_termination.add(cluster_id)

        job2 = MRTwoStepJob(['-r', 'emr', '--pool-clusters'])
        job2.sandbox()
        with job2.make_runner() as runner:
            runner.run()

        self.assertEqual(self._num_times_address_of_master_logged(), 2)
>>>>>>> 93cab2d5
<|MERGE_RESOLUTION|>--- conflicted
+++ resolved
@@ -5892,10 +5892,9 @@
     def test_default_backoff(self):
         self._test_backoff(20)  # default value of emr_backoff
 
-<<<<<<< HEAD
     def test_large_emr_backoff(self):
         self._test_backoff(1000, emr_backoff=1000)
-=======
+
     def test_small_check_cluster_every(self):
         # minimum backoff is always 20
         self._test_backoff(20, check_cluster_every=1)
@@ -5953,5 +5952,4 @@
         with job2.make_runner() as runner:
             runner.run()
 
-        self.assertEqual(self._num_times_address_of_master_logged(), 2)
->>>>>>> 93cab2d5
+        self.assertEqual(self._num_times_address_of_master_logged(), 2)