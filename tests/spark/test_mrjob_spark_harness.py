--- conflicted
+++ resolved
@@ -12,27 +12,16 @@
 # See the License for the specific language governing permissions and
 # limitations under the License.
 """Test the Spark Harness."""
-<<<<<<< HEAD
-=======
 import inspect
-import uuid
->>>>>>> bc27d454
 import random
 import string
 import json
 from io import BytesIO
-<<<<<<< HEAD
-from os.path import join
 from contextlib import contextmanager
-=======
-from collections import defaultdict
-from contextlib import contextmanager
-from io import StringIO
 from os import listdir
 from os.path import abspath
 from os.path import dirname
 from os.path import join
->>>>>>> bc27d454
 from tempfile import gettempdir
 from shutil import rmtree
 
@@ -407,9 +396,9 @@
                         'file://' + output_counter_dir
                     ).collect()[0])
 
-<<<<<<< HEAD
         self.assertEqual(harness_counters, reference_counters)
-=======
+
+
 class SparkConfigureReducerTestCase(SparkHarnessOutputComparisonBaseTestCase):
 
     def _count_partitions_files(self, runner):
@@ -548,7 +537,6 @@
 
         expected_output_counts = {b'"tomato"': b'2', b'"potato"': b'2'}
         self.assertEqual(expected_output_counts, output_counts)
->>>>>>> bc27d454
 
 
 class PreservesPartitioningTestCase(SandboxedTestCase):
