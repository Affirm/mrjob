# Copyright 2009-2016 Yelp and Contributors
# Copyright 2017-2018 Yelp
# Copyright 2019 Yelp
#
# Licensed under the Apache License, Version 2.0 (the "License");
# you may not use this file except in compliance with the License.
# You may obtain a copy of the License at
#
# http://www.apache.org/licenses/LICENSE-2.0
#
# Unless required by applicable law or agreed to in writing, software
# distributed under the License is distributed on an "AS IS" BASIS,
# WITHOUT WARRANTIES OR CONDITIONS OF ANY KIND, either express or implied.
# See the License for the specific language governing permissions and
# limitations under the License.
"""S3 Filesystem.

Also the place for common code used to establish and wrap AWS connections."""
import fnmatch
import logging

try:
    import botocore.client
    botocore  # quiet "redefinition of unused ..." warning from pyflakes
except ImportError:
    botocore = None

try:
    import boto3
    import boto3.s3.transfer
    boto3  # quiet "redefinition of unused ..." warning from pyflakes
except ImportError:
    boto3 = None


from mrjob.aws import _client_error_status
from mrjob.aws import _S3_REGION_WITH_NO_LOCATION_CONSTRAINT
from mrjob.aws import _wrap_aws_client
from mrjob.cat import decompress
from mrjob.fs.base import Filesystem
from mrjob.parse import is_uri
from mrjob.parse import is_s3_uri
from mrjob.parse import parse_s3_uri
from mrjob.parse import urlparse
from mrjob.runner import GLOB_RE


log = logging.getLogger(__name__)

_CHUNK_SIZE = 8192

<<<<<<< HEAD
=======
# if AWS throttles us, how long to wait (in seconds) before trying again?
_AWS_BACKOFF = 20
_AWS_BACKOFF_MULTIPLIER = 1.5
_AWS_MAX_TRIES = 20  # this takes about a day before we run out of tries

# used to disable multipart upload
_HUGE_PART_SIZE = 2 ** 256


def _client_error_code(ex):
    """Get the error code for the given ClientError"""
    return ex.response.get('Error', {}).get('Code', '')


def _client_error_status(ex):
    """Get the HTTP status for the given ClientError"""
    resp = ex.response
    # sometimes status code is in ResponseMetadata, not Error
    return (resp.get('Error', {}).get('HTTPStatusCode') or
            resp.get('ResponseMetadata', {}).get('HTTPStatusCode'))

>>>>>>> 707c48b1

def _endpoint_url(host_or_uri):
    """If *host_or_uri* is non-empty and isn't a URI, prepend ``'https://'``.

    Otherwise, pass through as-is.
    """
    if not host_or_uri:
        return host_or_uri
    elif is_uri(host_or_uri):
        return host_or_uri
    else:
        return 'https://' + host_or_uri


def _get_bucket_region(client, bucket_name):
    """Look up the given bucket's location constraint and translate
    it to a region name."""
    resp = client.get_bucket_location(Bucket=bucket_name)
    return resp['LocationConstraint'] or _S3_REGION_WITH_NO_LOCATION_CONSTRAINT


class S3Filesystem(Filesystem):
    """Filesystem for Amazon S3 URIs. Typically you will get one of these via
    ``EMRJobRunner().fs``, composed with
    :py:class:`~mrjob.fs.ssh.SSHFilesystem` and
    :py:class:`~mrjob.fs.local.LocalFilesystem`.

    :param aws_access_key_id: Your AWS access key ID
    :param aws_secret_access_key: Your AWS secret access key
    :param aws_session_token: session token for use with temporary
                              AWS credentials
    :param s3_endpoint: If set, always use this endpoint
    :param s3_region: Default region for connections to the S3 API and
                      newly created buckets.
    :param part_size: Part size for multi-part uploading, in bytes, or
                      ``None``

    .. versionchanged:: 0.6.8 added *part_size*
    """
    def __init__(self, aws_access_key_id=None, aws_secret_access_key=None,
                 aws_session_token=None, s3_endpoint=None, s3_region=None,
                 part_size=None):
        super(S3Filesystem, self).__init__()
        self._s3_endpoint_url = _endpoint_url(s3_endpoint)
        self._s3_region = s3_region
        self._aws_access_key_id = aws_access_key_id
        self._aws_secret_access_key = aws_secret_access_key
        self._aws_session_token = aws_session_token
        self._part_size = part_size

    def can_handle_path(self, path):
        return is_s3_uri(path)

    def du(self, path_glob):
        """Get the size of all files matching path_glob."""
        return sum(key.size for uri, key in self._ls(path_glob))

    def ls(self, path_glob):
        """Recursively yield the URIs of S3 keys matching the given glob.

        *path_glob* can include ``?`` to match single characters or
        ``*`` to match 0 or more characters. Both ``?`` and ``*`` can match
        ``/``.

        .. versionchanged:: 0.5.0

            You no longer need a trailing slash to list "directories" on S3;
            both ``ls('s3://b/dir')`` and `ls('s3://b/dir/')` will list
            all keys starting with ``dir/``.
        """
        for uri, key in self._ls(path_glob):
            yield uri

    def _ls(self, path_glob):
        """Helper method for :py:meth:`ls`; yields tuples of
        ``(uri, key)`` where *key* is the corresponding boto3 s3.ObjectSummary.
        """
        # clean up the  base uri to ensure we have pass boto3 an s3:// URI
        # (not s3n://)
        scheme = urlparse(path_glob).scheme

        # support globs
        glob_match = GLOB_RE.match(path_glob)

        # we're going to search for all keys starting with base_uri
        if glob_match:
            # cut it off at first wildcard
            base_uri = glob_match.group(1)
        else:
            base_uri = path_glob

        bucket_name, base_name = parse_s3_uri(base_uri)

        # allow subdirectories of the path/glob
        if path_glob and not path_glob.endswith('/'):
            dir_glob = path_glob + '/*'
        else:
            dir_glob = path_glob + '*'

        try:
            bucket = self.get_bucket(bucket_name)
        except botocore.exceptions.ClientError as ex:
            if _client_error_status(ex) == 404:  # treat nonexistent as empty
                return
            raise

        for key in bucket.objects.filter(Prefix=base_name):
            uri = "%s://%s/%s" % (scheme, bucket_name, key.key)

            # enforce globbing
            if not (fnmatch.fnmatchcase(uri, path_glob) or
                    fnmatch.fnmatchcase(uri, dir_glob)):
                continue

            yield uri, key

    def md5sum(self, path):
        k = self._get_s3_key(path)
        if not k:
            raise IOError('Key %r does not exist' % (path,))
        return k.e_tag.strip('"')

    def _cat_file(self, filename):
        # stream lines from the s3 key
        s3_key = self._get_s3_key(filename)
        body = s3_key.get()['Body']

        return decompress(body, filename)

    def exists(self, path_glob):
        """Does the given path exist?

        If dest is a directory (ends with a "/"), we check if there are
        any files starting with that path.
        """
        # just fall back on _ls(); it's smart
        return any(self._ls(path_glob))

    def mkdir(self, dest):
        """Make a directory. This doesn't actually create directories on S3
        (because there is no such thing), but it will create the corresponding
        bucket if it doesn't exist.
        """
        bucket_name, key_name = parse_s3_uri(dest)

        client = self.make_s3_client()

        try:
            client.head_bucket(Bucket=bucket_name)
        except botocore.exceptions.ClientError as ex:
            if _client_error_status(ex) != 404:
                raise

            self.create_bucket(bucket_name)

    def put(self, src, path):
        """Uploads a local file to a specific destination."""
        s3_key = self._get_s3_key(path)

        # if part_size is None or 0, disable multipart upload
        part_size = self._part_size or _HUGE_PART_SIZE

        s3_key.upload_file(
            src,
            Config=boto3.s3.transfer.TransferConfig(
                multipart_chunksize=part_size,
                multipart_threshold=part_size,
            ),
        )

    def rm(self, path_glob):
        """Remove all files matching the given glob."""
        for uri, key in self._ls(path_glob):
            log.debug('deleting ' + uri)
            key.delete()

    def touchz(self, dest):
        """Make an empty file in the given location. Raises an error if
        a non-empty file already exists in that location."""
        key = self._get_s3_key(dest)

        data = None
        try:
            data = key.get()
        except botocore.exceptions.ClientError as ex:
            # okay if key doesn't exist
            if _client_error_status(ex) != 404:
                raise

        if data and data['ContentLength'] != 0:
            raise OSError('Non-empty file %r already exists!' % (dest,))

        key.put(Body=b'')

    def danger_touchz(self, dest):
        """Make an empty file in the given location. Does no checks for if
        the file already exists."""
        self._get_s3_key(dest).put(Body=b'')

    # Utilities for interacting with S3 using S3 URIs.

    # Try to use the more general filesystem interface unless you really
    # need to do something S3-specific (e.g. setting file permissions)

    # sadly resources aren't as smart as we'd like; they provide a Bucket
    # abstraction, but don't automatically connect to buckets on the
    # correct region

    def make_s3_resource(self, region_name=None):
        """Create a :py:mod:`boto3` S3 resource, with its client
        wrapped in a :py:class:`mrjob.retry.RetryWrapper`

        :param region: region to use to choose S3 endpoint

        It's best to use :py:meth:`get_bucket` because it chooses the
        appropriate S3 endpoint automatically. If you are trying to get
        bucket metadata, use :py:meth:`make_s3_client`.

        .. versionadded:: 0.6.0
        """
        # give a non-cryptic error message if boto3 isn't installed
        if boto3 is None:
            raise ImportError('You must install boto3 to connect to S3')

        kwargs = self._client_kwargs(region_name)

        log.debug('creating S3 resource (%s)' % (
            kwargs['endpoint_url'] or kwargs['region_name'] or 'default'))

        s3_resource = boto3.resource('s3', **kwargs)
        s3_resource.meta.client = _wrap_aws_client(s3_resource.meta.client)

        return s3_resource

    def make_s3_client(self, region_name=None):
        """Create a :py:mod:`boto3` S3 client,
        wrapped in a :py:class:`mrjob.retry.RetryWrapper`

        :param region: region to use to choose S3 endpoint.

        .. versionadded:: 0.6.0
        """
        # give a non-cryptic error message if boto3 isn't installed
        if boto3 is None:
            raise ImportError('You must install boto3 to connect to S3')

        kwargs = self._client_kwargs(region_name or self._s3_region)

        log.debug('creating S3 client (%s)' % (
            kwargs['endpoint_url'] or kwargs['region_name'] or 'default'))

        return _wrap_aws_client(boto3.client('s3', **kwargs))

    def _client_kwargs(self, region_name):
        """Keyword args for creating resources or clients."""

        return dict(
            aws_access_key_id=self._aws_access_key_id,
            aws_secret_access_key=self._aws_secret_access_key,
            aws_session_token=self._aws_session_token,
            endpoint_url=self._s3_endpoint_url,
            region_name=(region_name or self._s3_region),
        )

    def get_bucket(self, bucket_name):
        """Get the (:py:mod:`boto3`) bucket, connecting through the
        appropriate endpoint."""
        client = self.make_s3_client()

        try:
            region_name = _get_bucket_region(client, bucket_name)
        except botocore.exceptions.ClientError as ex:
            # it's possible to have access to a bucket but not access
            # to its location metadata. This happens on the 'elasticmapreduce'
            # bucket, for example (see #1170)
            if _client_error_status(ex) != 403:
                raise
            log.warning('Could not infer endpoint for bucket %s; '
                        'assuming defaults', bucket_name)
            region_name = None

        resource = self.make_s3_resource(region_name)
        return resource.Bucket(bucket_name)

    def _get_s3_key(self, uri):
        """Get the boto3 s3.Object matching the given S3 uri, or
        return None if that key doesn't exist.

        uri is an S3 URI: ``s3://foo/bar``
        """
        bucket_name, key_name = parse_s3_uri(uri)
        return self.get_bucket(bucket_name).Object(key_name)

    def get_all_bucket_names(self):
        """Get a list of the names of all buckets owned by this user
        on S3.

        .. versionadded:: 0.6.0
        """
        c = self.make_s3_client()
        return [b['Name'] for b in c.list_buckets()['Buckets']]

    def create_bucket(self, bucket_name, region=None):
        """Create a bucket on S3 with a location constraint
        matching the given region.

        .. versionchanged:: 0.6.0

           The *region* argument used to be called *location*.
        """
        client = self.make_s3_client()

        params = dict(Bucket=bucket_name)

        if region is None:
            region = self._s3_region

        # CreateBucketConfiguration can't be empty, so don't set it
        # unless there's a location constraint (see #1927)
        if region and region != _S3_REGION_WITH_NO_LOCATION_CONSTRAINT:
            params['CreateBucketConfiguration'] = dict(
                LocationConstraint=region)

        client.create_bucket(**params)


def _is_permanent_boto3_error(ex):
    """Used to disable S3Filesystem when boto3 is installed but
    credentials aren't set up."""
    return isinstance(ex, botocore.exceptions.NoCredentialsError)<|MERGE_RESOLUTION|>--- conflicted
+++ resolved
@@ -32,7 +32,6 @@
 except ImportError:
     boto3 = None
 
-
 from mrjob.aws import _client_error_status
 from mrjob.aws import _S3_REGION_WITH_NO_LOCATION_CONSTRAINT
 from mrjob.aws import _wrap_aws_client
@@ -47,32 +46,10 @@
 
 log = logging.getLogger(__name__)
 
-_CHUNK_SIZE = 8192
-
-<<<<<<< HEAD
-=======
-# if AWS throttles us, how long to wait (in seconds) before trying again?
-_AWS_BACKOFF = 20
-_AWS_BACKOFF_MULTIPLIER = 1.5
-_AWS_MAX_TRIES = 20  # this takes about a day before we run out of tries
 
 # used to disable multipart upload
 _HUGE_PART_SIZE = 2 ** 256
 
-
-def _client_error_code(ex):
-    """Get the error code for the given ClientError"""
-    return ex.response.get('Error', {}).get('Code', '')
-
-
-def _client_error_status(ex):
-    """Get the HTTP status for the given ClientError"""
-    resp = ex.response
-    # sometimes status code is in ResponseMetadata, not Error
-    return (resp.get('Error', {}).get('HTTPStatusCode') or
-            resp.get('ResponseMetadata', {}).get('HTTPStatusCode'))
-
->>>>>>> 707c48b1
 
 def _endpoint_url(host_or_uri):
     """If *host_or_uri* is non-empty and isn't a URI, prepend ``'https://'``.
