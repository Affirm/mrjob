--- conflicted
+++ resolved
@@ -693,7 +693,6 @@
             )),
         ],
     ),
-<<<<<<< HEAD
     emr_backoff=dict(
         switches=[
             (['--emr-backoff'], dict(
@@ -702,7 +701,9 @@
                       ' 1.5x until we hit 20 occurrences (e.g. emr_backoff=5'
                       ' will wait up to 5*1.5^20/60/60 ~= 4.5 hours).'),
                 type=float,
-=======
+            )),
+        ],
+    ),
     emulate_map_input_file=dict(
         switches=[
             (['--emulate-map-input-file'], dict(
@@ -716,7 +717,6 @@
             (['--no-emulate-map-input-file'], dict(
                 action='store_false',
                 help=("Disables setting $mapreduce_map_input_file"),
->>>>>>> e353d947
             )),
         ],
     ),
