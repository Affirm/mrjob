--- conflicted
+++ resolved
@@ -58,8 +58,6 @@
     INTERNAL_PROTOCOL = ReversedTextProtocol
 
 
-<<<<<<< HEAD
-=======
 class MRWordFreqCountCombinerYieldsTwo(MRWordFreqCount):
 
     def combiner(self, word, counts):
@@ -95,28 +93,6 @@
     reducer = combiner
 
 
-class MRPassThruArgTest(MRJob):
-
-    def configure_args(self):
-        super(MRPassThruArgTest, self).configure_args()
-        self.add_passthru_arg('--chars', action='store_true')
-        self.add_passthru_arg('--ignore')
-
-    def mapper(self, _, value):
-        if self.options.ignore:
-            value = value.replace(self.options.ignore, '')
-        if self.options.chars:
-            for c in value:
-                yield c, 1
-        else:
-            for w in value.split(' '):
-                yield w, 1
-
-    def reducer(self, key, values):
-        yield key, sum(values)
-
-
->>>>>>> 59e21696
 class SparkHarnessOutputComparisonTestCase(
         SandboxedTestCase, SingleSparkContextTestCase):
 
