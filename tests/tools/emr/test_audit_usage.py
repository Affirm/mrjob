--- conflicted
+++ resolved
@@ -20,12 +20,7 @@
 from datetime import timedelta
 
 import boto.emr.connection
-<<<<<<< HEAD
-from mrjob.py2 import StringIO
-from mrjob.tools.emr.audit_usage import job_flow_to_full_summary
-=======
 from mrjob.tools.emr.audit_usage import cluster_to_full_summary
->>>>>>> 6c7848e1
 from mrjob.tools.emr.audit_usage import subdivide_interval_by_date
 from mrjob.tools.emr.audit_usage import subdivide_interval_by_hour
 from mrjob.tools.emr.audit_usage import main
@@ -49,11 +44,7 @@
 
         self.monkey_patch_stdout()
         main(['-q', '--no-conf'])
-<<<<<<< HEAD
-        self.assertIn(b'j-MOCKJOBFLOW0', sys.stdout.getvalue())
-=======
-        self.assertIn('j-MOCKCLUSTER0', self.stdout.getvalue())
->>>>>>> 6c7848e1
+        self.assertIn(b'j-MOCKCLUSTER0', sys.stdout.getvalue())
 
 
 class JobFlowToFullSummaryTestCase(TestCase):
@@ -655,15 +646,10 @@
             }],
         })
 
-<<<<<<< HEAD
-    def test_pooled_job_flow(self):
+
+    def test_pooled_cluster(self):
         # same as test case above with different job keys
-        job_flow = MockEmrObject(
-=======
-    def test_pooled_cluster(self):
-        # same as test case above with different job names
         cluster = MockEmrObject(
->>>>>>> 6c7848e1
             bootstrapactions=[
                 MockEmrObject(args=[]),
                 MockEmrObject(args=[
