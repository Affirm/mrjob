--- conflicted
+++ resolved
@@ -250,12 +250,8 @@
         # set this to an :py:class:`~mrjob.setup.UploadDirManager` in
         # runners that upload files to HDFS, S3, etc.
         #
-<<<<<<< HEAD
-        # this manager should handle files belonging to self._working_dir_mgr,
-=======
         # this manager should not handle files belonging to
         # self._working_dir_mgr,
->>>>>>> 5333d5a5
         # which, if they are uploaded, will go into self._wd_upload_dir()
         self._upload_mgr = None
 
